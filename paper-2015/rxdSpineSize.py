--- conflicted
+++ resolved
@@ -105,11 +105,7 @@
         )
     moose.seed(1234)
     rdes.buildModel( '/model' )
-<<<<<<< HEAD
-    print (('built model'))
-=======
     print (('built model')) 
->>>>>>> 88f62085
     x = moose.vec( '/model/chem/dend/x' )
     x.concInit = 0.0
     for i in range( 0,20 ):
