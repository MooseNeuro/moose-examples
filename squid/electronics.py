--- conflicted
+++ resolved
@@ -8,16 +8,10 @@
 import numpy as np
 import moose
 
-<<<<<<< HEAD
 class ClampCircuit(object):
-=======
-
-class ClampCircuit:
->>>>>>> ea2d2c09
     """Container for a Voltage-Clamp/Current clamp circuit."""
 
     defaults = {
-<<<<<<< HEAD
         'level1': 25.0,
         'width1': 50.0,
         'delay1': 2.0,
@@ -29,20 +23,6 @@
         self.path = path
         moose.Neutral(path)        
         self.pulsegen = moose.PulseGen(path+"/pulse") # holding voltage/current generator
-=======
-        "level1": 25.0,
-        "width1": 50.0,
-        "delay1": 2.0,
-        "delay2": 1e6,
-        "trigMode": 0,
-        "delay3": 1e9,
-    }
-
-    def __init__(self, path, compartment):
-        self.path = path
-        moose.Neutral(path)
-        self.pulsegen = moose.PulseGen(path + "/pulse")
->>>>>>> ea2d2c09
         self.pulsegen.count = 2
         self.pulsegen.firstLevel = 25.0
         self.pulsegen.firstWidth = 50.0
