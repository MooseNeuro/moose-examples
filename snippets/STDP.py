<<<<<<< HEAD
=======

#/**********************************************************************
#** This program is part of 'MOOSE', the
#** Messaging Object Oriented Simulation Environment.
#**           Copyright (C) 2003-2014 Upinder S. Bhalla. and NCBS
#** It is made available under the terms of the
#** GNU Lesser General Public License version 2.1
#** See the file COPYING.LIB for the full notice.
#**********************************************************************/

##### Author: Aditya Gilra, NCBS, Bangalore, October, 2014.  
##### Fixed numpy imports and global variables: Subhasis Ray, Fri Jul 10 19:34:53 IST 2015

>>>>>>> 2eb5fa88
import moose
import matplotlib.pyplot as plt
from numpy import arange, array

##### Author: Aditya Gilra, NCBS, Bangalore, October, 2014.
##### Fixed numpy imports and global variables: Subhasis Ray, Fri Jul 10 19:34:53 IST 2015

# ###########################################
# Neuron models
# ###########################################

## Leaky integrate and fire neuron
Vrest = -65e-3 # V      # resting potential
Vt_base = -45e-3 # V    # threshold
Vreset = -55e-3 # V     # in current steps, Vreset is same as pedestal
R = 1e8 # Ohm
tau = 10e-3 # s
refrT = 2e-3 # s
network = None
syn = None
Vms = None
weight = 0.0
spikes = None
dt = 1e-6

def setupModel():
    """
Set up two LIF neurons and connect them by an STDPSynHandler.
Set up some tables, and reinit MOOSE before simulation.

    """
    global network, syn, Vms, weight, spikes, dt
    # ###########################################
    # Initialize neuron group
    # ###########################################

    ## two neurons: index 0 will be presynaptic, 1 will be postsynaptic
    network = moose.LIF( 'network', 2 );
    moose.le( '/network' )
    network.vec.Em = Vrest
    network.vec.thresh = Vt_base
    network.vec.refractoryPeriod = refrT
    network.vec.Rm = R
    network.vec.vReset = Vreset
    network.vec.Cm = tau/R
    network.vec.inject = 0.
    network.vec.initVm = Vrest

    # ###########################################
    # Synaptic model: STDP at each pre and post spike
    # ###########################################

    # Values approx from figure in Scholarpedia article (following Bi and Poo 1998):
    # Jesper Sjoestroem and Wulfram Gerstner (2010) Spike-timing dependent plasticity.
    # Scholarpedia, 5(2):1362., revision #137369
    tauPlus = 10e-3 # s         # Apre time constant
    tauMinus = 10e-3 # s        # Apost time constant
    aPlus0 = 1.0                # at pre, Apre += Apre0
    aMinus0 = 0.25              # at post, Apost += Apost0
    weight = 5e-3 # V           # delta function synapse, adds to Vm

    syn = moose.STDPSynHandler( '/network/syn' )
    syn.numSynapses = 1                         # 1 synapse
                                                # many pre-synaptic inputs can connect to a synapse
    # synapse onto postsynaptic neuron
    moose.connect( syn, 'activationOut', network.vec[1], 'activation' )

    # synapse from presynaptic neuron
    moose.connect( network.vec[0],'spikeOut', syn.synapse[0], 'addSpike')

    # post-synaptic spikes also needed for STDP
    moose.connect( network.vec[1], 'spikeOut', syn, 'addPostSpike')

    syn.synapse[0].delay = 0.0
    syn.synapse[0].weight = weight # V
    syn.aPlus0 = aPlus0*weight      # on every pre-spike, aPlus gets this jump
                                    # aMinus0 includes learning rate
                                    # on every pre-spike, aMinus is added to weight
    syn.tauPlus = tauPlus
    syn.aMinus0 = -aMinus0*weight   # on every post-spike, aMinus gets this jump
                                    # aMinus0 includes learning rate
                                    # on every post-spike, aPlus is added to weight
    syn.tauMinus = tauMinus
    syn.weightMax = 2*weight        # bounds on the weight
    syn.weightMin = 0.

    # ###########################################
    # Setting up tables
    # ###########################################

    Vms = moose.Table( '/plotVms', 2 )
    moose.connect( network, 'VmOut', Vms, 'input', 'OneToOne')
    spikes = moose.Table( '/plotSpikes', 2 )
    moose.connect( network, 'spikeOut', spikes, 'input', 'OneToOne')

    # ###########################################
    # Simulate the STDP curve with spaced pre-post spike pairs
    # ###########################################

    dt = 0.5e-5 # s
    # moose simulation
    moose.useClock( 0, '/network/syn', 'process' )
    moose.useClock( 1, '/network', 'process' )
    moose.useClock( 2, '/plotSpikes', 'process' )
    moose.useClock( 3, '/plotVms', 'process' )
    moose.setClock( 0, dt )
    moose.setClock( 1, dt )
    moose.setClock( 2, dt )
    moose.setClock( 3, dt )
    moose.setClock( 9, dt )
    moose.reinit()


# function to make the aPlus and aMinus settle to equilibrium values
def reset_settle():
    """
Call this between every pre-post pair
to reset the neurons and make them settle to rest.

    """
    settletime = 100e-3 # s
    syn.synapse[0].weight = weight # V
    moose.start(settletime)

# function to inject a sharp current pulse to make neuron spike
# immediately at a given time step
def make_neuron_spike(nrnidx,I=1e-7,duration=1e-3):
    """
Inject a brief current pulse to
make a neuron spike

    """
    network.vec[nrnidx].inject = I
    moose.start(duration)
    network.vec[nrnidx].inject = 0.

def main():
    """
<<<<<<< HEAD
Connect two cells via a plastic synapse (STDPSynHandler).
Induce spikes spearated by varying intervals, in the pre and post synaptic cells.
Plot the synaptic weight change for different intervals between the spike-pairs.
This ia a pseudo-STDP protocol and we get the STDP rule.

=======
    Connect two cells via a plastic synapse (STDPSynHandler).  
    Induce spikes spearated by varying intervals, in the pre and post synaptic cells.  
    Plot the synaptic weight change for different intervals between the spike-pairs.  
    This ia a pseudo-STDP protocol and we get the STDP rule.  

    On the command-line, in moose-examples/snippets directory, run ``python STDP.py``
>>>>>>> 2eb5fa88
    """
    setupModel()
    dwlist_neg = []
    ddt = 2e-3 # s
    t_extent = 20e-3 # s
    # dt = tpost - tpre
    # negative dt corresponds to post before pre
    print('-----------------------------------------------')
    for deltat in arange(t_extent,0.0,-ddt):
        reset_settle()
        # post neuron spike
        make_neuron_spike(1)
        moose.start(deltat)
        # pre neuron spike after deltat
        make_neuron_spike(0)
        moose.start(1e-3)
        dw = ( syn.synapse[0].weight - weight ) / weight
        print(('post before pre, dt = %1.3f s, dw/w = %1.3f'%(-deltat,dw)))
        dwlist_neg.append(dw)
    print('-----------------------------------------------')
    # positive dt corresponds to pre before post
    dwlist_pos = []
    for deltat in arange(ddt,t_extent+ddt,ddt):
        reset_settle()
        # pre neuron spike
        make_neuron_spike(0)
        moose.start(deltat)
        # post neuron spike after deltat
        make_neuron_spike(1)
        moose.start(1e-3)
        dw = ( syn.synapse[0].weight - weight ) / weight
        print(('pre before post, dt = %1.3f s, dw/w = %1.3f'%(deltat,dw)))
        dwlist_pos.append(dw)
    print('-----------------------------------------------')

    # ###########################################
    # Plot the simulated Vm-s and STDP curve
    # ###########################################

    # insert spikes so that Vm reset doesn't look weird
    Vmseries0 = list(Vms.vec[0].vector)
    numsteps = len(Vmseries0)
    for t in spikes.vec[0].vector:
        Vmseries0[int(t/dt)-1] = 30e-3 # V
    Vmseries1 = list(Vms.vec[1].vector)
    for t in spikes.vec[1].vector:
        Vmseries1[int(t/dt)-1] = 30e-3 # V

    # Voltage plots
    plt.figure(facecolor='w')
    timeseries = arange(0.,1000*numsteps*dt,dt*1000)
    plt.plot(timeseries,Vmseries0,color='r') # pre neuron's vm
    plt.plot(timeseries,Vmseries1,color='b') # post neuron's vm
    plt.xlabel('time (ms)')
    plt.ylabel('Vm (V)')
    plt.title("pre (r) and post (b) neurons' Vm")

    # STDP curve
    fig = plt.figure(facecolor='w')
    ax = fig.add_subplot(111)
    ax.plot(arange(-t_extent,0,ddt)*1000,array(dwlist_neg),'.-r')
    ax.plot(arange(ddt,(t_extent+ddt),ddt)*1000,array(dwlist_pos),'.-b')
    xmin,xmax = ax.get_xlim()
    ymin,ymax = ax.get_ylim()
    ax.set_xticks([xmin,0,xmax])
    ax.set_yticks([ymin,0,ymax])
    ax.plot((0,0),(ymin,ymax),linestyle='dashed',color='k')
    ax.plot((xmin,xmax),(0,0),linestyle='dashed',color='k')
    ax.set_xlabel('$t_{post}-t_{pre}$ (ms)')
    ax.set_ylabel('$\Delta w / w$')
    fig.tight_layout()
    #fig.subplots_adjust(hspace=0.3,wspace=0.5) # has to be after tight_layout()

    plt.show()

# Run below if script is executed standalone.
if __name__ == '__main__':
    main()<|MERGE_RESOLUTION|>--- conflicted
+++ resolved
@@ -1,5 +1,3 @@
-<<<<<<< HEAD
-=======
 
 #/**********************************************************************
 #** This program is part of 'MOOSE', the
@@ -13,7 +11,6 @@
 ##### Author: Aditya Gilra, NCBS, Bangalore, October, 2014.  
 ##### Fixed numpy imports and global variables: Subhasis Ray, Fri Jul 10 19:34:53 IST 2015
 
->>>>>>> 2eb5fa88
 import moose
 import matplotlib.pyplot as plt
 from numpy import arange, array
@@ -152,20 +149,12 @@
 
 def main():
     """
-<<<<<<< HEAD
-Connect two cells via a plastic synapse (STDPSynHandler).
-Induce spikes spearated by varying intervals, in the pre and post synaptic cells.
-Plot the synaptic weight change for different intervals between the spike-pairs.
-This ia a pseudo-STDP protocol and we get the STDP rule.
-
-=======
     Connect two cells via a plastic synapse (STDPSynHandler).  
     Induce spikes spearated by varying intervals, in the pre and post synaptic cells.  
     Plot the synaptic weight change for different intervals between the spike-pairs.  
     This ia a pseudo-STDP protocol and we get the STDP rule.  
 
     On the command-line, in moose-examples/snippets directory, run ``python STDP.py``
->>>>>>> 2eb5fa88
     """
     setupModel()
     dwlist_neg = []
