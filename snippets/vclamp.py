# vclamp.py ---
#
# Filename: vclamp.py
# Description:
# Author:Subhasis Ray
# Maintainer:
# Created: Sat Feb  2 19:16:54 2013 (+0530)
# Version:
# Last-Updated: Tue Jun 11 17:35:20 2013 (+0530)
#           By: subha
#     Update #: 178
# URL:
# Keywords:
# Compatibility:
#
#

# Commentary:
#
#
#
#

# Change log:
#
#
#
#
# This program is free software; you can redistribute it and/or
# modify it under the terms of the GNU General Public License as
# published by the Free Software Foundation; either version 3, or
# (at your option) any later version.
#
# This program is distributed in the hope that it will be useful,
# but WITHOUT ANY WARRANTY; without even the implied warranty of
# MERCHANTABILITY or FITNESS FOR A PARTICULAR PURPOSE.  See the GNU
# General Public License for more details.
#
# You should have received a copy of the GNU General Public License
# along with this program; see the file COPYING.  If not, write to
# the Free Software Foundation, Inc., 51 Franklin Street, Fifth
# Floor, Boston, MA 02110-1301, USA.
#
#

# Code:

import sys
sys.path.append('../../python')
import moose
sys.path.append('../squid')
from squid import SquidAxon
from pylab import *

def vclamp_demo(simtime=50.0, dt=1e-2):
    """
    Demonstration of voltage clamping in a neuron.
    """
    ## It is good practice to modularize test elements inside a container
    container = moose.Neutral('/vClampDemo')
    ## Create a compartment with properties of a squid giant axon
    comp = SquidAxon('/vClampDemo/axon')
    # Create and setup the voltage clamp object
    clamp = moose.VClamp('/vClampDemo/vclamp')
    ## The defaults should work fine
    # clamp.mode = 2
    # clamp.tau = 10*dt
    # clamp.ti = dt
    # clamp.td = 0
    # clamp.gain = comp.Cm / dt
    ## Setup command voltage time course
    command = moose.PulseGen('/vClampDemo/command')
    command.delay[0] = 10.0
    command.width[0] = 20.0
    command.level[0] = 50.0
    command.delay[1] = 1e9
    moose.connect(command, 'output', clamp, 'commandIn')
    ## Connect the Voltage Clamp to the compartemnt
    moose.connect(clamp, 'currentOut', comp, 'injectMsg')
    moose.connect(comp, 'VmOut', clamp, 'sensedIn')
    ## setup stimulus recroding - this is the command pulse
    stimtab = moose.Table('/vClampDemo/vclamp_command')
    moose.connect(stimtab, 'requestOut', command, 'getOutputValue')
    ## Set up Vm recording
    vmtab = moose.Table('/vClampDemo/vclamp_Vm')
    moose.connect(vmtab, 'requestOut', comp, 'getVm')
    ## setup command potential recording - this is the filtered input
    ## to PID controller
    commandtab = moose.Table('/vClampDemo/vclamp_filteredcommand')
    moose.connect(commandtab, 'requestOut', clamp, 'getCommand')
    ## setup current recording
    Imtab = moose.Table('/vClampDemo/vclamp_inject')
    moose.connect(Imtab, 'requestOut', clamp, 'getCurrent')
    # Scheduling
    moose.setClock(0, dt)
    moose.setClock(1, dt)
    moose.setClock(2, dt)
    moose.setClock(3, dt)
    moose.useClock(0, '%s/##[TYPE=Compartment]' % (container.path), 'init')
    moose.useClock(0, '%s/##[TYPE=PulseGen]' % (container.path), 'process')
    moose.useClock(1, '%s/##[TYPE=Compartment]' % (container.path), 'process')
    moose.useClock(2, '%s/##[TYPE=HHChannel]' % (container.path), 'process')
    moose.useClock(2, '%s/##[TYPE=VClamp]' % (container.path), 'process')
    moose.useClock(3, '%s/##[TYPE=Table]' % (container.path), 'process')
    moose.reinit()
    print(('RC filter in VClamp:: tau:', clamp.tau))
    print(('PID controller in VClamp:: ti:', clamp.ti, 'td:', clamp.td, 'gain:', clamp.gain))
    moose.start(simtime)
    print(('Finished simulation for %g seconds' % (simtime)))
    tseries = linspace(0, simtime, len(vmtab.vector))
    subplot(211)
    title('Membrane potential and clamp voltage')
    plot(tseries, vmtab.vector, 'g-', label='Vm (mV)')
    plot(tseries, commandtab.vector, 'b-', label='Filtered command (mV)')
    plot(tseries, stimtab.vector, 'r-', label='Command (mV)')
    xlabel('Time (ms)')
    ylabel('Voltage (mV)')
    legend()
    # print len(commandtab.vector)
    subplot(212)
    title('Current through clamp circuit')
    # plot(tseries, stimtab.vector, label='stimulus (uA)')
    plot(tseries, Imtab.vector, label='injected current (uA)')
    xlabel('Time (ms)')
    ylabel('Current (uA)')
    legend()
    show()

def main():
    """
This snippet is to demonstrate modelling of voltage clamping.
    """
    vclamp_demo()

<<<<<<< HEAD
if __name__ == '__main__':
    main()
=======
>>>>>>> 41f5c8b8

#
# vclamp.py ends here<|MERGE_RESOLUTION|>--- conflicted
+++ resolved
@@ -132,11 +132,6 @@
     """
     vclamp_demo()
 
-<<<<<<< HEAD
-if __name__ == '__main__':
-    main()
-=======
->>>>>>> 41f5c8b8
 
 #
 # vclamp.py ends here