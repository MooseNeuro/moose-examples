--- conflicted
+++ resolved
@@ -101,13 +101,10 @@
     pylab.plot(t, pulse_tab.vector*1e9, label='inject (nA)')
     pylab.legend()
     pylab.show()
-<<<<<<< HEAD
-=======
 
 
 if __name__ == '__main__':
     gapjunction_demo()
->>>>>>> 41f5c8b8
 
 def main():
 	"""
@@ -115,11 +112,6 @@
 	"""
 	gapjunction_demo()
 
-<<<<<<< HEAD
-if __name__ == '__main__':
-	main()
-=======
 
->>>>>>> 41f5c8b8
 #
 # gapjunction.py ends here