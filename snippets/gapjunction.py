--- conflicted
+++ resolved
@@ -44,10 +44,7 @@
 #
 
 # Code:
-<<<<<<< HEAD
-=======
 
->>>>>>> 88f62085
 
 import moose
 from moose import utils
