--- conflicted
+++ resolved
@@ -17,12 +17,9 @@
 
 # Commentary:
 #
-<<<<<<< HEAD
-=======
 # Demonstrates use of Leaky Integrate and Fire (LeakyIaf class) in
 # moose.
 #
->>>>>>> 41f5c8b8
 #
 
 # Change log:
@@ -50,11 +47,7 @@
 # Code:
 
 """
-<<<<<<< HEAD
-Demonstrates use of Leaky Integrate and Fire (LeakyIaf class) in moose.
-=======
     Demonstrates use of Leaky Integrate and Fire (LeakyIaf class) in moose.
->>>>>>> 41f5c8b8
 """
 
 import sys
