--- conflicted
+++ resolved
@@ -49,20 +49,6 @@
 from moose.SBML import *
 
 def main():
-<<<<<<< HEAD
-    """
-This example illustrates loading a kinetic model defined in Genesis format
-into Moose using loadModel function and using writeSBML function
-one can save the model into SBML format. \n
-libsbml should be installed.
-
-    """
-    # This command loads the file into the path '/Kholodenko'
-    moose.loadModel('../genesis/Kholodenko.g', '/Kholodenko')
-
-    # Writes model to xml file
-    written = mooseWriteSBML('/Kholodenko', '../genesis/Kholodenko_tosbml.xml')
-=======
     """This example illustrates loading a kinetic model defined in Genesis format
     into Moose using loadModel function and using writeSBML function
     one can save the model into SBML format. \n
@@ -73,7 +59,6 @@
         
     #Writes model to xml file
     written = mooseWriteSBML('/Kholodenko','../genesis/Kholodenko_tosbml.xml')
->>>>>>> 2eb5fa88
     print(written)
 
 if __name__ == '__main__':
