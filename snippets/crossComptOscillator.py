#########################################################################
# crossComptOscillator.py --- 
# 
# Filename:  crossComptOscillator.py
# Author: Upinder S. Bhalla
# Maintainer: 
# Created: Oct  12 16:26:05 2014 (+0530)
# Version: 
# Last-Updated: May 15 2017
#           By: 
#     Update #: 
# URL: 
# Keywords: 
# Compatibility: 
# 
# 

# Commentary: 
# 
# 
# 
# 
# Change log: Indentation clean up

## This program is part of 'MOOSE', the
## Messaging Object Oriented Simulation Environment.
##           Copyright (C) 2014 Upinder S. Bhalla. and NCBS
## It is made available under the terms of the
## GNU Lesser General Public License version 2.1
## See the file COPYING.LIB for the full notice.
#########################################################################

from __future__ import print_function
import moose
import pylab
import numpy
import sys

def deq( a, b ):
    eps1 = 1e-9
    eps2 = 1e-20
    return ( abs (a-b) < eps1 * (abs(a) + abs(b)) + eps2 )

def main():
<<<<<<< HEAD
        """
        This example illustrates loading and running a reaction system that
        spans two volumes, that is, is in different compartments. It uses a
        kkit model file. You can tell if it is working if you see nice
        relaxation oscillations.
        """
        # the kkit reader doesn't know how to do multicompt solver setup.
        solver = "ee"
        mfile = '../genesis/OSC_diff_vols.g'
        runtime = 3000.0
        simDt = 1.0
        modelId = moose.loadModel( mfile, 'model', solver )
        #moose.delete( '/model/kinetics/A/Stot' )
        compt0 = moose.element( '/model/kinetics' )
        compt1 = moose.element( '/model/compartment_1' )
        assert( deq( compt0.volume, 2e-20 ) )
        assert( deq( compt1.volume, 1e-20 ) )
        dy = compt0.dy
        compt1.y1 += dy
        compt1.y0 = dy
        assert( deq( compt1.volume, 1e-20 ) )
        # We now have two cubes adjacent to each other. Compt0 has 2x vol.
        # Compt1 touches it.
        stoich0 = moose.Stoich( '/model/kinetics/stoich' )
        stoich1 = moose.Stoich( '/model/compartment_1/stoich' )
        ksolve0 = moose.Ksolve( '/model/kinetics/ksolve' )
        ksolve1 = moose.Ksolve( '/model/compartment_1/ksolve' )
        stoich0.compartment = compt0
        stoich0.ksolve = ksolve0
        stoich0.path = '/model/kinetics/##'
        stoich1.compartment = compt1
        stoich1.ksolve = ksolve1
        stoich1.path = '/model/compartment_1/##'
        #stoich0.buildXreacs( stoich1 )
        print(ksolve0.numLocalVoxels, ksolve0.numPools, stoich0.numAllPools)
        assert( ksolve0.numLocalVoxels == 1 )
        assert( ksolve0.numPools == 7 )
        assert( stoich0.numVarPools == 5 )
        assert( stoich0.numBufPools == 1 )
        assert( stoich0.numProxyPools == 1 )
        assert( stoich0.numAllPools == 7 )
        print(len( stoich0.proxyPools[stoich1] ), end=' ')
        print(len( stoich1.proxyPools[stoich0] ))
        assert( len( stoich0.proxyPools[stoich1] ) == 1 )
        assert( len( stoich1.proxyPools[stoich0] ) == 1 )
        print(ksolve1.numLocalVoxels, ksolve1.numPools, stoich1.numAllPools)
        assert( ksolve1.numLocalVoxels == 1 )
        assert( ksolve1.numPools == 6 )
        assert( stoich1.numAllPools == 6 )
        stoich0.buildXreacs( stoich1 )
        print(moose.element( '/model/kinetics/endo' ))
        print(moose.element( '/model/compartment_1/exo' ))
        moose.le( '/model/compartment_1' )
        moose.reinit()
        moose.start( runtime )

        # Display all plots.
        for x in moose.wildcardFind( '/model/#graphs/conc#/#' ):
            t = numpy.arange( 0, x.vector.size, 1 ) * simDt
            pylab.plot( t, x.vector, label=x.name )
        pylab.legend()
        pylab.show()
=======
    """
    This example illustrates loading and running a reaction system that
    spans two volumes, that is, is in different compartments. It uses a
    kkit model file. You can tell if it is working if you see nice 
    relaxation oscillations.
    """
    # the kkit reader doesn't know how to do multicompt solver setup.
    solver = "ee"  
    mfile = '../genesis/OSC_diff_vols.g'
    runtime = 3000.0
    simDt = 1.0
    modelId = moose.loadModel( mfile, 'model', solver )
    #moose.delete( '/model/kinetics/A/Stot' )
    compt0 = moose.element( '/model/kinetics' )
    compt1 = moose.element( '/model/compartment_1' )
    assert( deq( compt0.volume, 2e-20 ) )
    assert( deq( compt1.volume, 1e-20 ) )
    dy = compt0.dy
    compt1.y1 += dy
    compt1.y0 = dy
    assert( deq( compt1.volume, 1e-20 ) )
    # We now have two cubes adjacent to each other. Compt0 has 2x vol.
    # Compt1 touches it.
    stoich0 = moose.Stoich( '/model/kinetics/stoich' )
    stoich1 = moose.Stoich( '/model/compartment_1/stoich' )
    ksolve0 = moose.Ksolve( '/model/kinetics/ksolve' )
    ksolve1 = moose.Ksolve( '/model/compartment_1/ksolve' )
    stoich0.compartment = compt0
    stoich0.ksolve = ksolve0
    stoich0.path = '/model/kinetics/##'
    stoich1.compartment = compt1
    stoich1.ksolve = ksolve1
    stoich1.path = '/model/compartment_1/##'
    #stoich0.buildXreacs( stoich1 )
    print(ksolve0.numLocalVoxels, ksolve0.numPools, stoich0.numAllPools)
    assert( ksolve0.numLocalVoxels == 1 )
    assert( ksolve0.numPools == 7 )
    assert( stoich0.numVarPools == 5 )
    assert( stoich0.numBufPools == 1 )
    assert( stoich0.numProxyPools == 1 )
    assert( stoich0.numAllPools == 7 )
    print(len( stoich0.proxyPools[stoich1] ), end=' ')
    print(len( stoich1.proxyPools[stoich0] ))
    assert( len( stoich0.proxyPools[stoich1] ) == 1 )
    assert( len( stoich1.proxyPools[stoich0] ) == 1 )
    print(ksolve1.numLocalVoxels, ksolve1.numPools, stoich1.numAllPools)
    assert( ksolve1.numLocalVoxels == 1 )
    assert( ksolve1.numPools == 6 )
    assert( stoich1.numAllPools == 6 )
    stoich0.buildXreacs( stoich1 )
    print(moose.element( '/model/kinetics/endo' ))
    print(moose.element( '/model/compartment_1/exo' ))
    moose.le( '/model/compartment_1' )
    moose.reinit()
    moose.start( runtime ) 
>>>>>>> 88f62085

    # Display all plots.
    
    for x in moose.wildcardFind( '/model/#graphs/conc#/#' ):
        t = numpy.arange( 0, x.vector.size, 1 ) * simDt
        pylab.plot( t, x.vector, label=x.name )
    pylab.legend()
    pylab.show()
    
    #quit()

# Run the 'main' if this script is executed standalone.
if __name__ == '__main__':
        main()<|MERGE_RESOLUTION|>--- conflicted
+++ resolved
@@ -42,70 +42,6 @@
     return ( abs (a-b) < eps1 * (abs(a) + abs(b)) + eps2 )
 
 def main():
-<<<<<<< HEAD
-        """
-        This example illustrates loading and running a reaction system that
-        spans two volumes, that is, is in different compartments. It uses a
-        kkit model file. You can tell if it is working if you see nice
-        relaxation oscillations.
-        """
-        # the kkit reader doesn't know how to do multicompt solver setup.
-        solver = "ee"
-        mfile = '../genesis/OSC_diff_vols.g'
-        runtime = 3000.0
-        simDt = 1.0
-        modelId = moose.loadModel( mfile, 'model', solver )
-        #moose.delete( '/model/kinetics/A/Stot' )
-        compt0 = moose.element( '/model/kinetics' )
-        compt1 = moose.element( '/model/compartment_1' )
-        assert( deq( compt0.volume, 2e-20 ) )
-        assert( deq( compt1.volume, 1e-20 ) )
-        dy = compt0.dy
-        compt1.y1 += dy
-        compt1.y0 = dy
-        assert( deq( compt1.volume, 1e-20 ) )
-        # We now have two cubes adjacent to each other. Compt0 has 2x vol.
-        # Compt1 touches it.
-        stoich0 = moose.Stoich( '/model/kinetics/stoich' )
-        stoich1 = moose.Stoich( '/model/compartment_1/stoich' )
-        ksolve0 = moose.Ksolve( '/model/kinetics/ksolve' )
-        ksolve1 = moose.Ksolve( '/model/compartment_1/ksolve' )
-        stoich0.compartment = compt0
-        stoich0.ksolve = ksolve0
-        stoich0.path = '/model/kinetics/##'
-        stoich1.compartment = compt1
-        stoich1.ksolve = ksolve1
-        stoich1.path = '/model/compartment_1/##'
-        #stoich0.buildXreacs( stoich1 )
-        print(ksolve0.numLocalVoxels, ksolve0.numPools, stoich0.numAllPools)
-        assert( ksolve0.numLocalVoxels == 1 )
-        assert( ksolve0.numPools == 7 )
-        assert( stoich0.numVarPools == 5 )
-        assert( stoich0.numBufPools == 1 )
-        assert( stoich0.numProxyPools == 1 )
-        assert( stoich0.numAllPools == 7 )
-        print(len( stoich0.proxyPools[stoich1] ), end=' ')
-        print(len( stoich1.proxyPools[stoich0] ))
-        assert( len( stoich0.proxyPools[stoich1] ) == 1 )
-        assert( len( stoich1.proxyPools[stoich0] ) == 1 )
-        print(ksolve1.numLocalVoxels, ksolve1.numPools, stoich1.numAllPools)
-        assert( ksolve1.numLocalVoxels == 1 )
-        assert( ksolve1.numPools == 6 )
-        assert( stoich1.numAllPools == 6 )
-        stoich0.buildXreacs( stoich1 )
-        print(moose.element( '/model/kinetics/endo' ))
-        print(moose.element( '/model/compartment_1/exo' ))
-        moose.le( '/model/compartment_1' )
-        moose.reinit()
-        moose.start( runtime )
-
-        # Display all plots.
-        for x in moose.wildcardFind( '/model/#graphs/conc#/#' ):
-            t = numpy.arange( 0, x.vector.size, 1 ) * simDt
-            pylab.plot( t, x.vector, label=x.name )
-        pylab.legend()
-        pylab.show()
-=======
     """
     This example illustrates loading and running a reaction system that
     spans two volumes, that is, is in different compartments. It uses a
@@ -161,7 +97,6 @@
     moose.le( '/model/compartment_1' )
     moose.reinit()
     moose.start( runtime ) 
->>>>>>> 88f62085
 
     # Display all plots.
     
