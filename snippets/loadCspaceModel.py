# loadCspaceModel.py ---
#
# Filename: loadCspaceModel.py
# Description:
# Author: Upi Bhalla
# Maintainer:
# Created: Sat Oct 04 10:14:15 2014 (+0530)
# Version:
# Last-Updated:
#           By:
#     Update #: 0
# URL:
# Keywords:
# Compatibility:
#
#

# Commentary:
#
#
#
#

# Change log:
#
#
#
#
# This program is free software; you can redistribute it and/or
# modify it under the terms of the GNU General Public License as
# published by the Free Software Foundation; either version 3, or
# (at your option) any later version.
#
# This program is distributed in the hope that it will be useful,
# but WITHOUT ANY WARRANTY; without even the implied warranty of
# MERCHANTABILITY or FITNESS FOR A PARTICULAR PURPOSE.  See the GNU
# General Public License for more details.
#
# You should have received a copy of the GNU General Public License
# along with this program; see the file COPYING.  If not, write to
# the Free Software Foundation, Inc., 51 Franklin Street, Fifth
# Floor, Boston, MA 02110-1301, USA.
#
#
# Code:

import math
import pylab
import numpy
import moose
def main():
<<<<<<< HEAD
        """
    This example illustrates loading and running, a kinetic model
    defined in cspace format. We use the gsl solver here. The model already
    defines a couple of plots and sets the runtime to 3000 seconds.

        """
        # This command loads the file into the path '/model', and tells
        # the system to use the gsl solver.
        modelId = moose.loadModel( 'Osc.cspace', 'model', 'gsl' )
        moose.reinit()
        moose.start( 3000.0 ) # Run the model for 300 seconds.
=======
    """ This example illustrates loading and running, a kinetic model 
     defined in cspace format. We use the gsl solver here. The model already
     defines a couple of plots and sets the runtime to 3000 seconds. 
    """
    # This command loads the file into the path '/model', and tells
    # the system to use the gsl solver.
    modelId = moose.loadModel( 'Osc.cspace', 'model', 'gsl' )
    moose.reinit()
    moose.start( 3000.0 ) # Run the model for 300 seconds.
>>>>>>> 88f62085

    # display all plots
    for x in moose.wildcardFind( '/model/graphs/#' ):
        t = numpy.arange( 0, x.vector.size, 1 ) #sec
        pylab.plot( t, x.vector, label=x.name )
    pylab.legend()
    pylab.show()

    # moose.saveModel( modelId, 'saveReaction.g' )
    quit()

# Run the 'main' if this script is executed standalone.
if __name__ == '__main__':
    main()<|MERGE_RESOLUTION|>--- conflicted
+++ resolved
@@ -49,19 +49,6 @@
 import numpy
 import moose
 def main():
-<<<<<<< HEAD
-        """
-    This example illustrates loading and running, a kinetic model
-    defined in cspace format. We use the gsl solver here. The model already
-    defines a couple of plots and sets the runtime to 3000 seconds.
-
-        """
-        # This command loads the file into the path '/model', and tells
-        # the system to use the gsl solver.
-        modelId = moose.loadModel( 'Osc.cspace', 'model', 'gsl' )
-        moose.reinit()
-        moose.start( 3000.0 ) # Run the model for 300 seconds.
-=======
     """ This example illustrates loading and running, a kinetic model 
      defined in cspace format. We use the gsl solver here. The model already
      defines a couple of plots and sets the runtime to 3000 seconds. 
@@ -71,7 +58,6 @@
     modelId = moose.loadModel( 'Osc.cspace', 'model', 'gsl' )
     moose.reinit()
     moose.start( 3000.0 ) # Run the model for 300 seconds.
->>>>>>> 88f62085
 
     # display all plots
     for x in moose.wildcardFind( '/model/graphs/#' ):
