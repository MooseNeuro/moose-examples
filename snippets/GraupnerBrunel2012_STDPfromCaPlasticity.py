--- conflicted
+++ resolved
@@ -1,169 +1,3 @@
-<<<<<<< HEAD
-import moose
-from pylab import *
-
-# ###########################################
-# Neuron models
-# ###########################################
-
-## Leaky integrate and fire neuron
-Vrest = -65e-3 # V      # resting potential
-Vt_base = -45e-3 # V    # threshold
-Vreset = -55e-3 # V     # in current steps, Vreset is same as pedestal
-R = 1e8 # Ohm
-tau = 10e-3 # s
-refrT = 2e-3 # s
-
-# ###########################################
-# Initialize neuron group
-# ###########################################
-
-## two neurons: index 0 will be presynaptic, 1 will be postsynaptic
-network = moose.LIF( 'network', 2 );
-moose.le( '/network' )
-network.vec.Em = Vrest
-network.vec.thresh = Vt_base
-network.vec.refractoryPeriod = refrT
-network.vec.Rm = R
-network.vec.vReset = Vreset
-network.vec.Cm = tau/R
-network.vec.inject = 0.
-network.vec.initVm = Vrest
-
-#############################################
-# Ca Plasticity parameters: synapses (not for ExcInhNetBase)
-#############################################
-
-### Cortical slice values -- Table Suppl 2 in Graupner & Brunel 2012
-### Also used in Higgins et al 2014
-#tauCa = 22.6936e-3      # s # Ca decay time scale
-#tauSyn = 346.3615       # s # synaptic plasticity time scale
-### in vitro values in Higgins et al 2014, faster plasticity
-#CaPre = 0.56175         # mM
-#CaPost = 1.2964         # mM
-### in vivo values in Higgins et al 2014, slower plasticity
-##CaPre = 0.33705         # mM
-##CaPost = 0.74378        # mM
-#delayD = 4.6098e-3      # s # CaPre is added to Ca after this delay
-                        ## proxy for rise-time of NMDA
-#thetaD = 1.0            # mM # depression threshold for Ca
-#thetaP = 1.3            # mM # potentiation threshold for Ca
-#gammaD = 331.909        # factor for depression term
-#gammaP = 725.085        # factor for potentiation term
-
-#J = 5e-3 # V            # delta function synapse, adds to Vm
-#weight = 0.43           # initial synaptic weight
-                        ## gammaP/(gammaP+gammaD) = eq weight w/o noise
-                        ## see eqn (22), noiseSD also appears
-                        ## but doesn't work here,
-                        ## weights away from 0.4 - 0.5 screw up the STDP rule!!
-
-#bistable = True        # if bistable is True, use bistable potential for weights
-#noisy = False          # use noisy weight updates given by noiseSD
-#noiseSD = 3.3501        # if noisy, use noiseSD (3.3501 from Higgins et al 2014)
-
-########################################
-
-## DP STDP curve (Fig 2C) values -- Table Suppl 1 in Graupner & Brunel 2012
-tauCa = 20e-3           # s # Ca decay time scale
-tauSyn = 150.0          # s # synaptic plasticity time scale
-CaPre = 1.0             # arb
-CaPost = 2.0            # arb
-delayD = 13.7e-3        # s # CaPre is added to Ca after this delay
-                        # proxy for rise-time of NMDA
-thetaD = 1.0            # mM # depression threshold for Ca
-thetaP = 1.3            # mM # potentiation threshold for Ca
-gammaD = 200.0          # factor for depression term
-gammaP = 321.808        # factor for potentiation term
-
-J = 5e-3 # V            # delta function synapse, adds to Vm
-weight = 0.5            # initial synaptic weight
-                        # gammaP/(gammaP+gammaD) = eq weight w/o noise
-                        # see eqn (22), noiseSD also appears
-                        # but doesn't work here,
-                        # weights away from 0.4 - 0.5 screw up the STDP rule!!
-
-bistable = True        # if bistable is True, use bistable potential for weights
-noisy = False          # use noisy weight updates given by noiseSD
-noiseSD = 2.8284        # if noisy, use noiseSD (3.3501 in Higgins et al 2014)
-
-##########################################
-
-syn = moose.GraupnerBrunel2012CaPlasticitySynHandler( '/network/syn' )
-syn.numSynapses = 1     # 1 synapse
-                        # many pre-synaptic inputs can connect to a synapse
-# synapse onto postsynaptic neuron
-moose.connect( syn, 'activationOut', network.vec[1], 'activation' )
-
-# synapse from presynaptic neuron
-moose.connect( network.vec[0],'spikeOut', syn.synapse[0], 'addSpike')
-
-# post-synaptic spikes also needed for STDP
-moose.connect( network.vec[1], 'spikeOut', syn, 'addPostSpike')
-
-syn.synapse[0].delay = 0.0
-syn.synapse[0].weight = weight
-syn.CaInit = 0.0
-syn.tauCa = tauCa
-syn.tauSyn = tauSyn
-syn.CaPre = CaPre
-syn.CaPost = CaPost
-syn.delayD = delayD
-syn.thetaD = thetaD
-syn.thetaP = thetaP
-syn.gammaD = gammaD
-syn.gammaP = gammaP
-syn.weightScale = J        # weight ~1, weightScale ~ J
-                           # weight*weightScale is activation,
-                           # i.e. delta-fn added to postsynaptic Vm
-
-syn.weightMax = 1.0        # bounds on the weight
-syn.weightMin = 0.
-
-syn.noisy = noisy
-syn.noiseSD = noiseSD
-syn.bistable = bistable
-
-# ###########################################
-# Setting up tables
-# ###########################################
-
-Vms = moose.Table( '/plotVms', 2 )
-moose.connect( network, 'VmOut', Vms, 'input', 'OneToOne')
-spikes = moose.Table( '/plotSpikes', 2 )
-moose.connect( network, 'spikeOut', spikes, 'input', 'OneToOne')
-CaTable = moose.Table( '/plotCa', 1 )
-moose.connect( CaTable, 'requestOut', syn, 'getCa')
-WtTable = moose.Table( '/plotWeight', 1 )
-moose.connect( WtTable, 'requestOut', syn.synapse[0], 'getWeight')
-
-# ###########################################
-# Simulate the STDP curve with spaced pre-post spike pairs
-# ###########################################
-
-dt = 1e-3 # s
-# moose simulation
-moose.useClock( 0, '/network/syn', 'process' )
-moose.useClock( 1, '/network', 'process' )
-moose.useClock( 2, '/plotSpikes', 'process' )
-moose.useClock( 3, '/plotVms', 'process' )
-moose.useClock( 3, '/plotCa', 'process' )
-moose.useClock( 3, '/plotWeight', 'process' )
-moose.setClock( 0, dt )
-moose.setClock( 1, dt )
-moose.setClock( 2, dt )
-moose.setClock( 3, dt )
-moose.setClock( 9, dt )
-moose.reinit()
-
-# function to make the aPlus and aMinus settle to equilibrium values
-settletime = 100e-3 # s
-
-def reset_settle():
-    """
-Call this between every pre-post pair
-to reset the neurons and make them settle to rest.
-=======
 
 #/**********************************************************************
 #** This program is part of 'MOOSE', the
@@ -178,31 +12,10 @@
 from pylab import *
 
 def main():
->>>>>>> 41f5c8b8
     """
     Simulate a pseudo-STDP protocol and plot the STDP kernel
     that emerges from Ca plasticity of Graupner and Brunel 2012.
 
-<<<<<<< HEAD
-# function to inject a sharp current pulse to make neuron spike
-# immediately at a given time step
-def make_neuron_spike(nrnidx,I=1e-7,duration=1e-3):
-    """
-Inject a brief current pulse to
-make a neuron spike
-    """
-    network.vec[nrnidx].inject = I
-    moose.start(duration)
-    network.vec[nrnidx].inject = 0.
-
-def main():
-    """
-Simulate a pseudo-STDP protocol and plot the STDP kernel
-that emerges from Ca plasticity of Graupner and Brunel 2012.
-Author: Aditya Gilra, NCBS, Bangalore, October, 2014.
-
-    """
-=======
     Author: Aditya Gilra, NCBS, Bangalore, October, 2014.
     """
 
@@ -385,7 +198,6 @@
         moose.start(duration)
         network.vec[nrnidx].inject = 0.
 
->>>>>>> 41f5c8b8
     dwlist_neg = []
     ddt = 2e-3 # s
     # since CaPlasticitySynHandler is event based
@@ -503,8 +315,4 @@
     show()
 
 if __name__ == '__main__':
-<<<<<<< HEAD
-	main()
-=======
-    main()
->>>>>>> 41f5c8b8
+    main()