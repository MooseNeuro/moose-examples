--- conflicted
+++ resolved
@@ -14,8 +14,6 @@
 # Compatibility:
 #
 #
-<<<<<<< HEAD
-=======
 
 # Commentary:
 #
@@ -23,7 +21,6 @@
 # via alpha synapses.
 #
 #
->>>>>>> 41f5c8b8
 
 # Change log:
 #
@@ -88,24 +85,6 @@
             synchan, 'synhandler': synhandler}
 
 def make_synapses(spikegen, synhandler, connprob=1.0, delay=5e-3):
-<<<<<<< HEAD
-    """Create synapses from spikegen array to synchan array.
-
-    Parameters
-    ----------
-    spikegen : vec of SpikGen elements
-        Spike generators from neurons.
-
-    synhandler : vec of SynHandler elements
-        Handles presynaptic spike event inputs to synchans.
-
-    connprob: float in range (0, 1]
-        connection probability between any two neurons
-
-    delay: float
-        mean delay of synaptic transmission. Individual delays are
-        normally distributed with sd=0.1*mean.
-=======
     """
     Create synapses from spikegen array to synchan array.
 
@@ -123,7 +102,6 @@
 delay:      float (mean delay of synaptic transmission)
             Individual delays are normally distributed with sd=0.1*mean.
             
->>>>>>> 41f5c8b8
     """
     for sh in synhandler:
         scount = len(spikegen)
@@ -199,11 +177,5 @@
     plt.show()
 
 
-<<<<<<< HEAD
-if __name__ == '__main__':
-    main()
-
-=======
->>>>>>> 41f5c8b8
 #
 # compartment_net.py ends here