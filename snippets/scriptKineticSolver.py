--- conflicted
+++ resolved
@@ -13,62 +13,6 @@
 import moose
 
 def makeModel():
-<<<<<<< HEAD
-                # create container for model
-                model = moose.Neutral( 'model' )
-                compartment = moose.CubeMesh( '/model/compartment' )
-                compartment.volume = 1e-15
-                # the mesh is created automatically by the compartment
-                mesh = moose.element( '/model/compartment/mesh' )
-
-                # create molecules and reactions
-                a = moose.Pool( '/model/compartment/a' )
-                b = moose.Pool( '/model/compartment/b' )
-                c = moose.Pool( '/model/compartment/c' )
-                enz1 = moose.Enz( '/model/compartment/b/enz1' )
-                enz2 = moose.Enz( '/model/compartment/c/enz2' )
-                cplx1 = moose.Pool( '/model/compartment/b/enz1/cplx' )
-                cplx2 = moose.Pool( '/model/compartment/c/enz2/cplx' )
-                reac = moose.Reac( '/model/compartment/reac' )
-
-                # connect them up for reactions
-                moose.connect( enz1, 'sub', a, 'reac' )
-                moose.connect( enz1, 'prd', b, 'reac' )
-                moose.connect( enz1, 'enz', b, 'reac' )
-                moose.connect( enz1, 'cplx', cplx1, 'reac' )
-
-                moose.connect( enz2, 'sub', b, 'reac' )
-                moose.connect( enz2, 'prd', a, 'reac' )
-                moose.connect( enz2, 'enz', c, 'reac' )
-                moose.connect( enz2, 'cplx', cplx2, 'reac' )
-
-                moose.connect( reac, 'sub', a, 'reac' )
-                moose.connect( reac, 'prd', b, 'reac' )
-
-                # connect them up to the compartment for volumes
-                #for x in ( a, b, c, cplx1, cplx2 ):
-                #                        moose.connect( x, 'mesh', mesh, 'mesh' )
-
-                # Assign parameters
-                a.concInit = 1
-                b.concInit = 0
-                c.concInit = 0.01
-                enz1.kcat = 0.4
-                enz1.Km = 4
-                enz2.kcat = 0.6
-                enz2.Km = 0.01
-                reac.Kf = 0.001
-                reac.Kb = 0.01
-
-                # Create the output tables
-                graphs = moose.Neutral( '/model/graphs' )
-                outputA = moose.Table2 ( '/model/graphs/concA' )
-                outputB = moose.Table2 ( '/model/graphs/concB' )
-
-                # connect up the tables
-                moose.connect( outputA, 'requestOut', a, 'getConc' );
-                moose.connect( outputB, 'requestOut', b, 'getConc' );
-=======
     # create container for model
     model = moose.Neutral( 'model' )
     compartment = moose.CubeMesh( '/model/compartment' )
@@ -123,7 +67,6 @@
     # connect up the tables
     moose.connect( outputA, 'requestOut', a, 'getConc' );
     moose.connect( outputB, 'requestOut', b, 'getConc' );
->>>>>>> 88f62085
 
 def displayPlots():
     for x in moose.wildcardFind( '/model/graphs/conc#' ):
@@ -133,51 +76,6 @@
     pylab.show()
 
 def main():
-<<<<<<< HEAD
-                """
-This example illustrates how to set up a kinetic solver and kinetic model
-using the scripting interface. Normally this would be done using the
-Shell::doLoadModel command, and normally would be coordinated by the
-SimManager as the base of the entire model.
-This example creates a bistable model having two enzymes and a reaction.
-One of the enzymes is autocatalytic.
-The model is set up to run using Exponential Euler integration.                
-                """
-                makeModel()
-                ksolve = moose.Ksolve( '/model/compartment/ksolve' )
-                stoich = moose.Stoich( '/model/compartment/stoich' )
-                stoich.compartment = moose.element( '/model/compartment' )
-                stoich.ksolve = ksolve
-                stoich.path = "/model/compartment/##"
-                #solver.method = "rk5"
-                #mesh = moose.element( "/model/compartment/mesh" )
-                #moose.connect( mesh, "remesh", solver, "remesh" )
-                '''
-                moose.setClock( 5, 1.0 ) # clock for the solver
-                moose.useClock( 5, '/model/compartment/ksolve', 'process' )
-                '''
-
-                moose.reinit()
-                moose.start( 100.0 ) # Run the model for 100 seconds.
-
-                a = moose.element( '/model/compartment/a' )
-                b = moose.element( '/model/compartment/b' )
-
-                # move most molecules over to b
-                b.conc = b.conc + a.conc * 0.9
-                a.conc = a.conc * 0.1
-                moose.start( 100.0 ) # Run the model for 100 seconds.
-
-                # move most molecules back to a
-                a.conc = a.conc + b.conc * 0.99
-                b.conc = b.conc * 0.01
-                moose.start( 100.0 ) # Run the model for 100 seconds.
-
-                # Iterate through all plots, dump their contents to data.plot.
-                displayPlots()
-
-                quit()
-=======
     """
     This example illustrates how to set up a kinetic solver and kinetic model
     using the scripting interface. Normally this would be done using the
@@ -221,7 +119,6 @@
     displayPlots()
 
     quit()
->>>>>>> 88f62085
 
 # Run the 'main' if this script is executed standalone.
 if __name__ == '__main__':
