
# -*- coding: utf-8 -*-
#/**********************************************************************
#** This program is part of 'MOOSE', the
#** Messaging Object Oriented Simulation Environment.
#**           Copyright (C) 2003-2014 Upinder S. Bhalla. and NCBS
#** It is made available under the terms of the
#** GNU Lesser General Public License version 2.1
#** See the file COPYING.LIB for the full notice.
#**********************************************************************/

#### Author: Aditya Gilra, NCBS, Bangalore, October, 2014.

<<<<<<< HEAD
=======
"""
Simulate current injection into various Integrate and Fire neurons.

All integrate and fire (IF) neurons are subclasses of compartment,
so they have all the fields of a passive compartment. Multicompartmental neurons can be created.
Even ion channels and synaptic channels can be added to them, say for sub-threshold behaviour.

The key addition is that they have a reset mechanism when the membrane potential Vm crosses a threshold.
On each reset, a spikeOut message is generated, and the membrane potential is reset to Vreset.
The threshold may be the spike generation threshold as for LIF and AdThreshIF,
or it may be the peak of the spike as for QIF, ExIF, AdExIF, and IzhIF.
The adaptive IFs have an extra adapting variable apart from membrane potential Vm.

Details of the IFs are given below.
The fields of the MOOSE objects are named exactly as the parameters in the equations below.

 LIF:      Leaky Integrate and Fire:
           Rm*Cm * dVm/dt = -(Vm-Em) + Rm*I

 QIF:      Quadratic LIF:
           Rm*Cm * dVm/dt = a0*(Vm-Em)*(Vm-vCritical) + Rm*I

 ExIF:     Exponential leaky integrate and fire:
           Rm*Cm * dVm/dt = -(Vm-Em) + deltaThresh * exp((Vm-thresh)/deltaThresh) + Rm*I

 AdExIF:   Adaptive Exponential LIF:
           Rm*Cm * dVm/dt = -(Vm-Em) + deltaThresh * exp((Vm-thresh)/deltaThresh) + Rm*I - w,

           tau_w * dw/dt = a0*(Vm-Em) - w,

           At each spike, w -> w + b0 "

 AdThreshIF: Adaptive threshold LIF:
           Rm*Cm * dVm/dt = -(Vm-Em) + Rm*I,

           tauThresh * d threshAdaptive / dt = a0*(Vm-Em) - threshAdaptive,

           At each spike, threshAdaptive is increased by threshJump
           the spiking threshold adapts as thresh + threshAdaptive

 IzhIF:    Izhikevich:
           d Vm /dt = a0 * Vm^2 + b0 * Vm + c0 - u + I/Cm,

           d u / dt = a * ( b * Vm - u ),

           At each spike, u -> u + d,

           By default, a0 = 0.04e6/V/s, b0 = 5e3/s, c0 = 140 V/s are set to SI units,
           so use SI consistently, or change a0, b0, c0 also if you wish to use other units.
           Rm from Compartment is not used here, vReset is same as c in the usual formalism.
           At rest, u0 = b V0, and V0 = ( -(-b0-b) +/- sqrt((b0-b)^2 - 4*a0*c0)) / (2*a0).

"""

>>>>>>> 41f5c8b8
import moose
import matplotlib.pyplot as plt
import numpy as np

# ###########################################
# Neuron model parameters (definitions above)
# ###########################################

# Leaky Integrate and Fire neuron (common to all IFs)
Vrest = -65e-3 # V      # resting potential
Vt_base = -45e-3 # V    # threshold
Vreset = -55e-3 # V     # Vreset need not be same as Vrest
R = 1e8 # Ohm
tau = 10e-3 # s
refrT = 1e-3 # s

# for QIF
vCritical = -54e-3 # V  # critical voltage above
                        # which Vm rises fast quadratically
a0 = 1e3 # V^-1         # parameter in equation

# for ExIF
deltaThresh = 10e-3 # V
vPeak = 30e-3 # V       # for ExpIF & IzhIF, reset is from vPeak, not thresh.
                        # I also use vPeak for adding spikes post-simulation
                        # to LIF, QIF, etc.
# for AdExIF
a0AdEx = 0.0 # unitless # voltage-dependent adaptation factor
b0 = 5e-10 # Amp        # current step added to the adaptation current at each spike
tauW = 20e-3 # s        # decay time constant of the adaptation current

# for AdThreshIF
a0AdTh = 0.0 # unitless # voltage-dependent adaptation factor
threshJump = 5e-3 # V   # voltage step added to the threshold at each spike
tauThresh = 20e-3 # s   # decay time constant of the adaptative threshold

# for IzhIF
a = 50.0 # s^-1         # d u / dt = a * ( b * Vm - u )
b = 246.15 # s^-1       # to obtain Em = -65mV at rest, set b = (a0*Em^2 + b0*Em + c0)/Em
                        # b = (4×10⁴×(−65×10⁻³)^2 + 5×10³×(−65×10⁻³) + 140) ÷ (−65×10⁻³)
uRest = -16 # V/s       # uRest = b*Em = -16 V/s
d = 10 # V/s            # d is added to u at every spike

def main():
    """
<<<<<<< HEAD
Simulate current injection into various Integrate and Fire neurons.

All integrate and fire (IF) neurons are subclasses of compartment,
so they have all the fields of a passive compartment. Multicompartmental neurons can be created.
Even ion channels and synaptic channels can be added to them, say for sub-threshold behaviour.

The key addition is that they have a reset mechanism when the membrane potential Vm crosses a threshold.
On each reset, a spikeOut message is generated, and the membrane potential is reset to Vreset.
The threshold may be the spike generation threshold as for LIF and AdThreshIF,
or it may be the peak of the spike as for QIF, ExIF, AdExIF, and IzhIF.
The adaptive IFs have an extra adapting variable apart from membrane potential Vm.

Details of the IFs are given below.
The fields of the MOOSE objects are named exactly as the parameters in the equations below.

 LIF:      Leaky Integrate and Fire:
           Rm*Cm * dVm/dt = -(Vm-Em) + Rm*I

 QIF:      Quadratic LIF:
           Rm*Cm * dVm/dt = a0*(Vm-Em)*(Vm-vCritical) + Rm*I

 ExIF:     Exponential leaky integrate and fire:
           Rm*Cm * dVm/dt = -(Vm-Em) + deltaThresh * exp((Vm-thresh)/deltaThresh) + Rm*I

 AdExIF:   Adaptive Exponential LIF:
           Rm*Cm * dVm/dt = -(Vm-Em) + deltaThresh * exp((Vm-thresh)/deltaThresh) + Rm*I - w,

           tau_w * dw/dt = a0*(Vm-Em) - w,

           At each spike, w -> w + b0 "

 AdThreshIF: Adaptive threshold LIF:
           Rm*Cm * dVm/dt = -(Vm-Em) + Rm*I,

           tauThresh * d threshAdaptive / dt = a0*(Vm-Em) - threshAdaptive,

           At each spike, threshAdaptive is increased by threshJump
           the spiking threshold adapts as thresh + threshAdaptive

 IzhIF:    Izhikevich:
           d Vm /dt = a0 * Vm^2 + b0 * Vm + c0 - u + I/Cm,

           d u / dt = a * ( b * Vm - u ),

           At each spike, u -> u + d,

           By default, a0 = 0.04e6/V/s, b0 = 5e3/s, c0 = 140 V/s are set to SI units,
           so use SI consistently, or change a0, b0, c0 also if you wish to use other units.
           Rm from Compartment is not used here, vReset is same as c in the usual formalism.
           At rest, u0 = b V0, and V0 = ( -(-b0-b) +/- sqrt((b0-b)^2 - 4*a0*c0)) / (2*a0).

On the command-line, in moose-examples/snippets directory, run ``python IntegrateFireZoo.py``.
The script will ask you which neuron you want to simulate and you can choose and run what you want.
Play with the parameters of the IF neurons in the source code.

=======
    On the command-line, in moose-examples/snippets directory, run ``python IntegrateFireZoo.py``.
    The script will ask you which neuron you want to simulate and you can choose and run what you want.
    Play with the parameters of the IF neurons in the source code.
>>>>>>> 41f5c8b8
    """
    neuronChoices = {'LIF':moose.LIF, 'QIF':moose.QIF, 'ExIF':moose.ExIF, 'AdExIF':moose.AdExIF,
                    'AdThreshIF':moose.AdThreshIF, 'IzhIF':moose.IzhIF}
    #### CHOOSE ONE OF THE NEURON KEYS AS choiceKey FROM BELOW DICTIONARY ####
    #choiceKey = 'LIF'
    #### No need, am inputting it from the user on the terminal
    choiceKeys = list(neuronChoices.keys()) # keys() does not retain the order in dict defn above!
    choiceIndex = eval(str(input('Choose a number corresponding to your desired neuron: '+str([(i,key) for (i,key) in enumerate(choiceKeys)])+' -- ')))
    choiceKey = choiceKeys[choiceIndex]
    neuronChoice = neuronChoices[choiceKey]

    # ###########################################
    # Initialize neuron group
    # ###########################################

    # neuron instantiation
    network = neuronChoice( 'network' ); # choose neuron type above
    moose.le( '/network' )
    network.vec.Em = Vrest
    network.vec.thresh = Vt_base
    network.vec.refractoryPeriod = refrT
    network.vec.Rm = R
    network.vec.vReset = Vreset
    network.vec.Cm = tau/R
    network.vec.initVm = Vrest

    # neuron specific parameters and current injected I
    if choiceKey == 'LIF':
        network.vec.inject = 5e-10 # Amp    # injected current I
    if choiceKey == 'QIF':
        network.vec.a0 = a0
        network.vec.vCritical = vCritical
        network.vec.inject = 5e-10 # Amp    # injected current I
    elif choiceKey == 'ExIF':
        network.vec.deltaThresh = deltaThresh
        network.vec.vPeak = vPeak           # reset at vPeak, not at thresh
        network.vec.inject = 5e-9  # Amp    # injected current I
    elif choiceKey == 'AdExIF':
        network.vec.deltaThresh = deltaThresh
        network.vec.vPeak = vPeak           # reset at vPeak, not at thresh
        network.vec.a0 = a0AdEx
        network.vec.b0 = b0
        network.vec.tauW = tauW
        network.vec.inject = 5e-9  # Amp    # injected current I
    elif choiceKey == 'AdThreshIF':
        network.vec.a0 = a0AdTh
        network.vec.threshJump = threshJump
        network.vec.tauThresh = tauThresh
        network.vec.inject = 1e-9  # Amp    # injected current I
    elif choiceKey == 'IzhIF':
        network.vec.a = a
        network.vec.b = b
        network.vec.d = d
        network.vec.uInit = uRest           # Just sets the initial value of u
        network.vec.vPeak = vPeak           # reset at vPeak, not at thresh
        network.vec.inject = 5e-9  # Amp    # injected current I

    print(("Injecting current =",network.vec[0].inject,"in",choiceKey,"neuron."))

    # ###########################################
    # Setting up table
    # ###########################################

    Vm = moose.Table( '/plotVm' )
    moose.connect( network, 'VmOut', Vm, 'input', 'OneToOne')
    spikes = moose.Table( '/plotSpikes' )
    moose.connect( network, 'spikeOut', spikes, 'input', 'OneToOne')

    # ###########################################
    # Simulate the current injection
    # ###########################################

    dt = 5e-6 # s
    runtime = 0.02 # s

    # moose simulation
    moose.useClock( 1, '/network', 'process' )
    moose.useClock( 2, '/plotSpikes', 'process' )
    moose.useClock( 3, '/plotVm', 'process' )
    moose.setClock( 0, dt )
    moose.setClock( 1, dt )
    moose.setClock( 2, dt )
    moose.setClock( 3, dt )
    moose.setClock( 9, dt )
    moose.reinit()
    moose.start(runtime)

    # ###########################################
    # Plot the simulated Vm-s and STDP curve
    # ###########################################

    # Voltage plots
    Vmseries = Vm.vector
    numsteps = len(Vmseries)
    if choiceKey not in ['ExIF','AdExIF','IzhIF']:
        # insert spikes so that Vm reset at thresh doesn't look weird
        # for ExIF, etc. reset is at vPeak, so not weird.
        for t in spikes.vector:
            Vmseries[int(t/dt)-1] = 30e-3 # V
    timeseries = np.arange(0.,1000*numsteps*dt-1e-10,dt*1000)
    plt.figure(facecolor='w')
    plt.plot(timeseries,Vmseries*1000,color='r') # neuron's Vm
    plt.xlabel('time (ms)')
    plt.ylabel('Vm (mV)')
    plt.title(choiceKey+"neuron, current="+str(network.vec[0].inject)+"A")

    plt.show()

# Run below if script is executed standalone.
if __name__ == '__main__':
<<<<<<< HEAD
#    The main function to simulate an integrate and fire neuron.
    main()
=======
    """The main function to simulate an integrate and fire neuron."""
    main()

# end of IntegrateFireZoo.py
>>>>>>> 41f5c8b8
<|MERGE_RESOLUTION|>--- conflicted
+++ resolved
@@ -11,8 +11,6 @@
 
 #### Author: Aditya Gilra, NCBS, Bangalore, October, 2014.
 
-<<<<<<< HEAD
-=======
 """
 Simulate current injection into various Integrate and Fire neurons.
 
@@ -67,7 +65,6 @@
 
 """
 
->>>>>>> 41f5c8b8
 import moose
 import matplotlib.pyplot as plt
 import numpy as np
@@ -113,67 +110,9 @@
 
 def main():
     """
-<<<<<<< HEAD
-Simulate current injection into various Integrate and Fire neurons.
-
-All integrate and fire (IF) neurons are subclasses of compartment,
-so they have all the fields of a passive compartment. Multicompartmental neurons can be created.
-Even ion channels and synaptic channels can be added to them, say for sub-threshold behaviour.
-
-The key addition is that they have a reset mechanism when the membrane potential Vm crosses a threshold.
-On each reset, a spikeOut message is generated, and the membrane potential is reset to Vreset.
-The threshold may be the spike generation threshold as for LIF and AdThreshIF,
-or it may be the peak of the spike as for QIF, ExIF, AdExIF, and IzhIF.
-The adaptive IFs have an extra adapting variable apart from membrane potential Vm.
-
-Details of the IFs are given below.
-The fields of the MOOSE objects are named exactly as the parameters in the equations below.
-
- LIF:      Leaky Integrate and Fire:
-           Rm*Cm * dVm/dt = -(Vm-Em) + Rm*I
-
- QIF:      Quadratic LIF:
-           Rm*Cm * dVm/dt = a0*(Vm-Em)*(Vm-vCritical) + Rm*I
-
- ExIF:     Exponential leaky integrate and fire:
-           Rm*Cm * dVm/dt = -(Vm-Em) + deltaThresh * exp((Vm-thresh)/deltaThresh) + Rm*I
-
- AdExIF:   Adaptive Exponential LIF:
-           Rm*Cm * dVm/dt = -(Vm-Em) + deltaThresh * exp((Vm-thresh)/deltaThresh) + Rm*I - w,
-
-           tau_w * dw/dt = a0*(Vm-Em) - w,
-
-           At each spike, w -> w + b0 "
-
- AdThreshIF: Adaptive threshold LIF:
-           Rm*Cm * dVm/dt = -(Vm-Em) + Rm*I,
-
-           tauThresh * d threshAdaptive / dt = a0*(Vm-Em) - threshAdaptive,
-
-           At each spike, threshAdaptive is increased by threshJump
-           the spiking threshold adapts as thresh + threshAdaptive
-
- IzhIF:    Izhikevich:
-           d Vm /dt = a0 * Vm^2 + b0 * Vm + c0 - u + I/Cm,
-
-           d u / dt = a * ( b * Vm - u ),
-
-           At each spike, u -> u + d,
-
-           By default, a0 = 0.04e6/V/s, b0 = 5e3/s, c0 = 140 V/s are set to SI units,
-           so use SI consistently, or change a0, b0, c0 also if you wish to use other units.
-           Rm from Compartment is not used here, vReset is same as c in the usual formalism.
-           At rest, u0 = b V0, and V0 = ( -(-b0-b) +/- sqrt((b0-b)^2 - 4*a0*c0)) / (2*a0).
-
-On the command-line, in moose-examples/snippets directory, run ``python IntegrateFireZoo.py``.
-The script will ask you which neuron you want to simulate and you can choose and run what you want.
-Play with the parameters of the IF neurons in the source code.
-
-=======
     On the command-line, in moose-examples/snippets directory, run ``python IntegrateFireZoo.py``.
     The script will ask you which neuron you want to simulate and you can choose and run what you want.
     Play with the parameters of the IF neurons in the source code.
->>>>>>> 41f5c8b8
     """
     neuronChoices = {'LIF':moose.LIF, 'QIF':moose.QIF, 'ExIF':moose.ExIF, 'AdExIF':moose.AdExIF,
                     'AdThreshIF':moose.AdThreshIF, 'IzhIF':moose.IzhIF}
@@ -284,12 +223,7 @@
 
 # Run below if script is executed standalone.
 if __name__ == '__main__':
-<<<<<<< HEAD
-#    The main function to simulate an integrate and fire neuron.
-    main()
-=======
     """The main function to simulate an integrate and fire neuron."""
     main()
 
-# end of IntegrateFireZoo.py
->>>>>>> 41f5c8b8
+# end of IntegrateFireZoo.py