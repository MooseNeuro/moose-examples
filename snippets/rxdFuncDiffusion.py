--- conflicted
+++ resolved
@@ -7,76 +7,6 @@
 
 def main():
     """
-<<<<<<< HEAD
-This example implements a reaction-diffusion like system which is
-bistable and propagates losslessly. It is based on the NEURON example
-rxdrun.py, but incorporates more compartments and runs for a longer time.
-The system is implemented in a function rather than as a proper system
-of chemical reactions. Please see rxdReacDiffusion.py for a variant that
-uses a reaction plus a function object to control its rates.
-
-    """
-
-    print(('[DEBUG] Using moose from %s' % moose.__file__))
-
-    dt = 0.1
-
-    # define the geometry
-    compt = moose.CylMesh( '/cylinder' )
-    compt.r0 = compt.r1 = 1
-    compt.x1 = 100
-    compt.diffLength = 0.2
-    assert( compt.numDiffCompts == compt.x1/compt.diffLength )
-
-    #define the molecule. Its geometry is defined by its parent volume, cylinder
-    c = moose.Pool( '/cylinder/pool' )
-    c.diffConst = 1 # define diffusion constant
-
-    # Here we set up a function calculation
-    func = moose.Function( '/cylinder/pool/func' )
-    func.expr = "-x0 * (0.3 - x0) * (1 - x0)"
-    func.x.num = 1 #specify number of input variables.
-
-    #Connect the molecules to the func
-    moose.connect( c, 'nOut', func.x[0], 'input' )
-    #Connect the function to the pool
-    moose.connect( func, 'valueOut', c, 'increment' )
-
-    #Set up solvers
-    ksolve = moose.Ksolve( '/cylinder/ksolve' )
-    dsolve = moose.Dsolve( '/cylinder/dsolve' )
-    stoich = moose.Stoich( '/cylinder/stoich' )
-    stoich.ksolve = ksolve
-    stoich.dsolve = dsolve
-    stoich.compartment = compt
-    stoich.path = '/cylinder/##'
-
-    #initialize
-    x = numpy.arange( 0, compt.x1, compt.diffLength )
-    c.vec.nInit = [ (q < 0.2 * compt.x1) for q in x ]
-
-    # Run and plot it.
-    moose.reinit()
-    updateDt = 50
-    runtime = updateDt * 4
-    plt = pylab.plot( x, c.vec.n, label='t = 0 ')
-    t1 = time.time()
-    for t in range( 0, runtime-1, updateDt ):
-        moose.start( updateDt )
-        plt = pylab.plot( x, c.vec.n, label='t = '+str(t + updateDt) )
-    print(("Time = %f " % (time.time() - t1)))
-
-    print(("Time = %s " % ( time.time() - t1) ))
-    pylab.ylim( 0, 1.05 )
-    pylab.legend()
-    pylab.show( )
-    # outfile = '%s.png' % sys.argv[0]
-    # pylab.savefig( outfile )
-    # print( '[INFO] Wrote results to %s' % outfile )
-
-if __name__ == '__main__':
-        main()
-=======
     This example implements a reaction-diffusion like system which is
     bistable and propagates losslessly. It is based on the NEURON example
     rxdrun.py, but incorporates more compartments and runs for a longer time.
@@ -140,5 +70,4 @@
     # print( '[INFO] Wrote results to %s' % outfile )
 
 if __name__ == '__main__':
-    main()
->>>>>>> 2eb5fa88
+    main()