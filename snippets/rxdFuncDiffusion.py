--- conflicted
+++ resolved
@@ -66,20 +66,7 @@
 print("Time = %s " % ( time.time() - t1) )
 pylab.ylim( 0, 1.05 )
 pylab.legend()
-<<<<<<< HEAD
-# pylab.show()
-outfile = '%s.png' % sys.argv[0]
-pylab.savefig( outfile )
-print(( '[INFO] Results are saved to %s' % outfile ))
-=======
-outfile = '%s.png' % sys.argv[0]
-pylab.savefig( outfile )
-print( '[INFO] Wrote results to %s' % outfile )
-
->>>>>>> 8d9bc1ba01b980e33d6bccebe924fbe0f5d72ea5
-=======
 pylab.show( )
 # outfile = '%s.png' % sys.argv[0]
 # pylab.savefig( outfile )
 # print( '[INFO] Wrote results to %s' % outfile )
->>>>>>> 469e3f3f
