#/**********************************************************************
#** This program is part of 'MOOSE', the
#** Messaging Object Oriented Simulation Environment.
#**           Copyright (C) 2014 Upinder S. Bhalla. and NCBS
#** It is made available under the terms of the
#** GNU Lesser General Public License version 2.1
#** See the file COPYING.LIB for the full notice.
#**********************************************************************/
<<<<<<< HEAD

=======
# This snippet shows the use of several objects.
# This snippet sets up a StimulusTable to control a RandSpike which
# sends its outputs to two places: to a SimpleSynHandler on an IntFire,
# which is used to monitor spike arrival, and to various Stats objects.
# I record and plot each of these.
# The StimulusTable has a sine-wave waveform
#
>>>>>>> 41f5c8b8
import numpy
import pylab
import moose

dt = 0.01
runtime = 100

def make_model():
    sinePeriod = 50
    maxFiringRate = 10
    refractT = 0.05

    for i in range( 20 ):
        moose.setClock( i, dt )

    ############### Create objects ###############
    stim = moose.StimulusTable( 'stim' )
    spike = moose.RandSpike( 'spike' )
    syn = moose.SimpleSynHandler( 'syn' )
    fire = moose.IntFire( 'fire' )
    stats1 = moose.SpikeStats( 'stats1' )
    stats2 = moose.Stats( 'stats2' )
    plots = moose.Table( 'plots' )
    plot1 = moose.Table( 'plot1' )
    plot2 = moose.Table( 'plot2' )
    plotf = moose.Table( 'plotf' )

    ############### Set up parameters ###############
    stim.vector = [ maxFiringRate *
            numpy.sin(x * 2 * numpy.pi / sinePeriod)
            for x in range( sinePeriod )]
    stim.startTime = 0
    stim.stopTime = sinePeriod
    stim.loopTime = sinePeriod
    stim.stepSize = 0
    stim.stepPosition = 0
    stim.doLoop = 1

    spike.refractT = refractT
    syn.synapse.num = 1
    syn.synapse[0].weight = 1
    syn.synapse[0].delay = 0

    fire.thresh = 100 # Don't want it to spike, just to integrate
    fire.tau = 1.0 / maxFiringRate

    stats1.windowLength = int( 1/dt )
    stats2.windowLength = int( 1/dt )

    ############### Connect up circuit ###############
    moose.connect( stim, 'output', spike, 'setRate' )
    moose.connect( spike, 'spikeOut', syn.synapse[0], 'addSpike' )
    moose.connect( spike, 'spikeOut', stats1, 'addSpike' )
    moose.connect( syn, 'activationOut', fire, 'activation' )
    moose.connect( stats2, 'requestOut', fire, 'getVm' )
    moose.connect( plots, 'requestOut', stim, 'getOutputValue' )
    moose.connect( plot1, 'requestOut', stats1, 'getWmean' )
    moose.connect( plot2, 'requestOut', stats2, 'getWmean' )
    moose.connect( plotf, 'requestOut', fire, 'getVm' )

def main():
    """
    This snippet shows the use of several objects.
    This snippet sets up a StimulusTable to control a RandSpike which
    sends its outputs to two places:

    to a SimpleSynHandler on an IntFire, which is used to monitor spike arrival,
    and to various Stats objects.

    I record and plot each of these.
    The StimulusTable has a sine-wave waveform
    """
    make_model()

    moose.reinit()
    moose.start( runtime )
    plots = moose.element( '/plots' )
    plot1 = moose.element( '/plot1' )
    plot2 = moose.element( '/plot2' )
    plotf = moose.element( '/plotf' )
    t = [i * dt for i in range( plot1.vector.size )]
    pylab.plot( t, plots.vector, label='stimulus' )
    pylab.plot( t, plot1.vector, label='spike rate mean' )
    pylab.plot( t, plot2.vector, label='Vm mean' )
    pylab.plot( t, plotf.vector, label='Vm' )
    pylab.legend()
    pylab.show()


    '''
    moose.useClock( 0, '/stim', 'process' )
    moose.useClock( 1, '/spike', 'process' )
    moose.useClock( 2, '/syn', 'process' )
    moose.useClock( 3, '/fire', 'process' )
    moose.useClock( 4, '/stats#', 'process' )
    moose.useClock( 8, '/plot#', 'process' )
    for i in range (10):
        moose.setClock( i, dt )
    moose.useClock( 8, '/plot#', 'process' )
    '''
# Run the 'main' if this script is executed standalone.
if __name__ == '__main__':
        main()<|MERGE_RESOLUTION|>--- conflicted
+++ resolved
@@ -6,9 +6,6 @@
 #** GNU Lesser General Public License version 2.1
 #** See the file COPYING.LIB for the full notice.
 #**********************************************************************/
-<<<<<<< HEAD
-
-=======
 # This snippet shows the use of several objects.
 # This snippet sets up a StimulusTable to control a RandSpike which
 # sends its outputs to two places: to a SimpleSynHandler on an IntFire,
@@ -16,7 +13,6 @@
 # I record and plot each of these.
 # The StimulusTable has a sine-wave waveform
 #
->>>>>>> 41f5c8b8
 import numpy
 import pylab
 import moose
