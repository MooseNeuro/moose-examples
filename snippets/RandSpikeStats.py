#/**********************************************************************
#** This program is part of 'MOOSE', the
#** Messaging Object Oriented Simulation Environment.
#**           Copyright (C) 2014 Upinder S. Bhalla. and NCBS
#** It is made available under the terms of the
#** GNU Lesser General Public License version 2.1
#** See the file COPYING.LIB for the full notice.
#**********************************************************************/

import numpy
import pylab
import moose

dt = 0.01
runtime = 100
def make_model():
    sinePeriod = 50
    maxFiringRate = 10
    refractT = 0.05

    for i in range( 20 ):
        moose.setClock( i, dt )

    ############### Create objects ###############
    stim = moose.StimulusTable( 'stim' )
    spike = moose.RandSpike( 'spike' )
    syn = moose.SimpleSynHandler( 'syn' )
    fire = moose.IntFire( 'fire' )
    stats1 = moose.SpikeStats( 'stats1' )
    stats2 = moose.Stats( 'stats2' )
    plots = moose.Table( 'plots' )
    plot1 = moose.Table( 'plot1' )
    plot2 = moose.Table( 'plot2' )
    plotf = moose.Table( 'plotf' )

    ############### Set up parameters ###############
    stim.vector = [ maxFiringRate *
            numpy.sin(x * 2 * numpy.pi / sinePeriod)
            for x in range( sinePeriod )]
    stim.startTime = 0
    stim.stopTime = sinePeriod
    stim.loopTime = sinePeriod
    stim.stepSize = 0
    stim.stepPosition = 0
    stim.doLoop = 1

    spike.refractT = refractT
    syn.synapse.num = 1
    syn.synapse[0].weight = 1
    syn.synapse[0].delay = 0

    fire.thresh = 100 # Don't want it to spike, just to integrate
    fire.tau = 1.0 / maxFiringRate

    stats1.windowLength = int( 1/dt )
    stats2.windowLength = int( 1/dt )

    ############### Connect up circuit ###############
    moose.connect( stim, 'output', spike, 'setRate' )
    moose.connect( spike, 'spikeOut', syn.synapse[0], 'addSpike' )
    moose.connect( spike, 'spikeOut', stats1, 'addSpike' )
    moose.connect( syn, 'activationOut', fire, 'activation' )
    moose.connect( stats2, 'requestOut', fire, 'getVm' )
    moose.connect( plots, 'requestOut', stim, 'getOutputValue' )
    moose.connect( plot1, 'requestOut', stats1, 'getWmean' )
    moose.connect( plot2, 'requestOut', stats2, 'getWmean' )
    moose.connect( plotf, 'requestOut', fire, 'getVm' )

def main():
    """
    This snippet shows the use of several objects.
    This snippet sets up a StimulusTable to control a RandSpike which
<<<<<<< HEAD
    sends its outputs to two places: to a SimpleSynHandler on an IntFire,
    which is used to monitor spike arrival, and to various Stats objects.
    Each of these are recorded and plotted.
    The StimulusTable has a sine-wave waveform.
=======
    sends its outputs to two places: to a SimpleSynHandler on an IntFire, 
    which is used to monitor spike arrival, and to various Stats objects.
    I record and plot each of these.
    The StimulusTable has a sine-wave waveform
>>>>>>> 2eb5fa88
    """
    make_model()

    moose.reinit()
    moose.start( runtime )
    plots = moose.element( '/plots' )
    plot1 = moose.element( '/plot1' )
    plot2 = moose.element( '/plot2' )
    plotf = moose.element( '/plotf' )
    t = [i * dt for i in range( plot1.vector.size )]
    pylab.plot( t, plots.vector, label='stimulus' )
    pylab.plot( t, plot1.vector, label='spike rate mean' )
    pylab.plot( t, plot2.vector, label='Vm mean' )
    pylab.plot( t, plotf.vector, label='Vm' )
    pylab.legend()
    pylab.show()

    '''
    moose.useClock( 0, '/stim', 'process' )
    moose.useClock( 1, '/spike', 'process' )
    moose.useClock( 2, '/syn', 'process' )
    moose.useClock( 3, '/fire', 'process' )
    moose.useClock( 4, '/stats#', 'process' )
    moose.useClock( 8, '/plot#', 'process' )
    for i in range (10):
        moose.setClock( i, dt )
    moose.useClock( 8, '/plot#', 'process' )
    '''


# Run the 'main' if this script is executed standalone.
if __name__ == '__main__':
        main()<|MERGE_RESOLUTION|>--- conflicted
+++ resolved
@@ -70,17 +70,10 @@
     """
     This snippet shows the use of several objects.
     This snippet sets up a StimulusTable to control a RandSpike which
-<<<<<<< HEAD
-    sends its outputs to two places: to a SimpleSynHandler on an IntFire,
-    which is used to monitor spike arrival, and to various Stats objects.
-    Each of these are recorded and plotted.
-    The StimulusTable has a sine-wave waveform.
-=======
     sends its outputs to two places: to a SimpleSynHandler on an IntFire, 
     which is used to monitor spike arrival, and to various Stats objects.
     I record and plot each of these.
     The StimulusTable has a sine-wave waveform
->>>>>>> 2eb5fa88
     """
     make_model()
 
