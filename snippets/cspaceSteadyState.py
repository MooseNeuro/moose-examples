#########################################################################
# crossComptOscillator.py --- 
# 
# Filename:  crossComptOscillator.py
# Author: Upinder S. Bhalla
# Maintainer: 
# Created: Oct  12 16:26:05 2014 (+0530)
# Version: 
# Last-Updated: May 15 2017
#           By: 
#     Update #: 
# URL: 
# Keywords: 
# Compatibility: 
# 
# 
# Commentary: 
# 
# 
# 
# 
# Change log: Indentation clean up
#
## This program is part of 'MOOSE', the
## Messaging Object Oriented Simulation Environment.
##           Copyright (C) 2013 Upinder S. Bhalla. and NCBS
## It is made available under the terms of the
## GNU Lesser General Public License version 2.1
## See the file COPYING.LIB for the full notice.
#########################################################################

import math
import pylab
import numpy
import moose

def displayPlots():
    for x in moose.wildcardFind( '/model/graphs/#' ):
        t = numpy.arange( 0, x.vector.size, 1 ) #sec
        pylab.plot( t, x.vector, label=x.name )
    pylab.legend()
    pylab.show()

def getState( ksolve, state ):
    state.randomInit()
    moose.start( 0.1 ) # Run the model for 2 seconds.
    state.settle()
    '''
    scale = 1.0 / ( 1e-15 * 6.022e23 )
    for x in ksolve.nVec[0]:
            print x * scale,
    # print ksolve.nVec[0]
    print state.nIter, state.status, state.stateType, state.nNegEigenvalues, state.nPosEigenvalues, state.solutionStatus
<<<<<<< HEAD
    '''
=======
     '''
>>>>>>> 88f62085
    moose.start( 20.0 ) # Run model for 10 seconds, just for display


def main():
<<<<<<< HEAD
    """
    This example sets up the kinetic solver and steady-state finder, on
    a bistable model.
    It looks for the fixed points 100 times, as follows:
    - Set up the random initial condition that fits the conservation laws
    - Run for 2 seconds. This should not be mathematically necessary, but
<<<<<<< HEAD
      for obscure numerical reasons it makes it much more likely that the
      steady state solver will succeed in finding a state.
    - Find the fixed point
    - Print out the fixed point vector and various diagnostics.
    - Run for 10 seconds. This is completely unnecessary, and is done here
      just so that the resultant graph will show what kind of state has been
      found.
=======
           for obscure numerical reasons it makes it much more likely that the
           steady state solver will succeed in finding a state.
    - Find the fixed point
    - Print out the fixed point vector and various diagnostics.
    - Run for 10 seconds. This is completely unnecessary, and is done here
            just so that the resultant graph will show what kind of state has been
           found.
>>>>>>> 0e491aa41584cf7a66c0e242374d8ee61660eb7b
    After it does all this, the program runs for 100 more seconds on the last
    found fixed point (which turns out to be a saddle node), then
    is hard-switched in the script to the first attractor basin from which
    it runs for another 100 seconds till it settles there, and then
    is hard-switched yet again to the second attractor and runs for 100
    seconds.
    Looking at the output you will see many features of note:
    - the first attractor (stable point) and the saddle point
<<<<<<< HEAD
      (unstable fixed point) are both found quite often. But the second
      attractor is found just once. Has a very small basin of attraction.
    - The values found for each of the fixed points match well with the
      values found by running the system to steady-state at the end.
    - There are a large number of failures to find a fixed point. These are
      found and reported in the diagnostics. They show up on the plot
      as cases where the 10-second runs are not flat.
=======
           (unstable fixed point) are both found quite often. But the second
           attractor is found just once. Has a very small basin of attraction.
    - The values found for each of the fixed points match well with the
           values found by running the system to steady-state at the end.
    - There are a large number of failures to find a fixed point. These are
            found and reported in the diagnostics. They show up on the plot
            as cases where the 10-second runs are not flat.
>>>>>>> 0e491aa41584cf7a66c0e242374d8ee61660eb7b

    If you wanted to find fixed points in a production model, you would
    not need to do the 10-second runs, and you would need to eliminate the
    cases where the state-finder failed. Then you could identify the good
    points and keep track of how many of each were found.
    There is no way to guarantee that all fixed points have been found using
    this algorithm!
    You may wish to sample concentration space logarithmically rather than
    linearly.
    """
    # The wildcard uses # for single level, and ## for recursive.
    #compartment = makeModel()
=======
    """ This example sets up the kinetic solver and steady-state finder, on a bistable model.
    """
    # The wildcard uses # for single level, and ## for recursive.
    #compartment = makeModel()

>>>>>>> 88f62085
    moose.loadModel( '../genesis/M1719.cspace', '/model', 'ee' )
    compartment = moose.element( 'model/kinetics' )
    compartment.name = 'compartment'
    ksolve = moose.Ksolve( '/model/compartment/ksolve' )
    stoich = moose.Stoich( '/model/compartment/stoich' )
    stoich.compartment = compartment
    stoich.ksolve = ksolve
    #ksolve.stoich = stoich
    stoich.path = "/model/compartment/##"
    state = moose.SteadyState( '/model/compartment/state' )

    moose.reinit()
    state.stoich = stoich
    #state.showMatrices()
    state.convergenceCriterion = 1e-7

    moose.le( '/model/graphs' )
    a = moose.element( '/model/compartment/a' )
    b = moose.element( '/model/compartment/b' )
    c = moose.element( '/model/compartment/c' )

    for i in range( 0, 100 ):
        getState( ksolve, state )
<<<<<<< HEAD

=======
    
>>>>>>> 88f62085
    moose.start( 100.0 ) # Run the model for 100 seconds.

    b = moose.element( '/model/compartment/b' )
    c = moose.element( '/model/compartment/c' )

    # move most molecules over to b
    b.conc = b.conc + c.conc * 0.95
    c.conc = c.conc * 0.05
    moose.start( 100.0 ) # Run the model for 100 seconds.

    # move most molecules back to a
    c.conc = c.conc + b.conc * 0.95
    b.conc = b.conc * 0.05
    moose.start( 100.0 ) # Run the model for 100 seconds.

    # Iterate through all plots, dump their contents to data.plot.
    displayPlots()

    quit()

# Run the 'main' if this script is executed standalone.
if __name__ == '__main__':
    main()<|MERGE_RESOLUTION|>--- conflicted
+++ resolved
@@ -51,83 +51,16 @@
             print x * scale,
     # print ksolve.nVec[0]
     print state.nIter, state.status, state.stateType, state.nNegEigenvalues, state.nPosEigenvalues, state.solutionStatus
-<<<<<<< HEAD
-    '''
-=======
      '''
->>>>>>> 88f62085
     moose.start( 20.0 ) # Run model for 10 seconds, just for display
 
 
 def main():
-<<<<<<< HEAD
-    """
-    This example sets up the kinetic solver and steady-state finder, on
-    a bistable model.
-    It looks for the fixed points 100 times, as follows:
-    - Set up the random initial condition that fits the conservation laws
-    - Run for 2 seconds. This should not be mathematically necessary, but
-<<<<<<< HEAD
-      for obscure numerical reasons it makes it much more likely that the
-      steady state solver will succeed in finding a state.
-    - Find the fixed point
-    - Print out the fixed point vector and various diagnostics.
-    - Run for 10 seconds. This is completely unnecessary, and is done here
-      just so that the resultant graph will show what kind of state has been
-      found.
-=======
-           for obscure numerical reasons it makes it much more likely that the
-           steady state solver will succeed in finding a state.
-    - Find the fixed point
-    - Print out the fixed point vector and various diagnostics.
-    - Run for 10 seconds. This is completely unnecessary, and is done here
-            just so that the resultant graph will show what kind of state has been
-           found.
->>>>>>> 0e491aa41584cf7a66c0e242374d8ee61660eb7b
-    After it does all this, the program runs for 100 more seconds on the last
-    found fixed point (which turns out to be a saddle node), then
-    is hard-switched in the script to the first attractor basin from which
-    it runs for another 100 seconds till it settles there, and then
-    is hard-switched yet again to the second attractor and runs for 100
-    seconds.
-    Looking at the output you will see many features of note:
-    - the first attractor (stable point) and the saddle point
-<<<<<<< HEAD
-      (unstable fixed point) are both found quite often. But the second
-      attractor is found just once. Has a very small basin of attraction.
-    - The values found for each of the fixed points match well with the
-      values found by running the system to steady-state at the end.
-    - There are a large number of failures to find a fixed point. These are
-      found and reported in the diagnostics. They show up on the plot
-      as cases where the 10-second runs are not flat.
-=======
-           (unstable fixed point) are both found quite often. But the second
-           attractor is found just once. Has a very small basin of attraction.
-    - The values found for each of the fixed points match well with the
-           values found by running the system to steady-state at the end.
-    - There are a large number of failures to find a fixed point. These are
-            found and reported in the diagnostics. They show up on the plot
-            as cases where the 10-second runs are not flat.
->>>>>>> 0e491aa41584cf7a66c0e242374d8ee61660eb7b
-
-    If you wanted to find fixed points in a production model, you would
-    not need to do the 10-second runs, and you would need to eliminate the
-    cases where the state-finder failed. Then you could identify the good
-    points and keep track of how many of each were found.
-    There is no way to guarantee that all fixed points have been found using
-    this algorithm!
-    You may wish to sample concentration space logarithmically rather than
-    linearly.
-    """
-    # The wildcard uses # for single level, and ## for recursive.
-    #compartment = makeModel()
-=======
     """ This example sets up the kinetic solver and steady-state finder, on a bistable model.
     """
     # The wildcard uses # for single level, and ## for recursive.
     #compartment = makeModel()
 
->>>>>>> 88f62085
     moose.loadModel( '../genesis/M1719.cspace', '/model', 'ee' )
     compartment = moose.element( 'model/kinetics' )
     compartment.name = 'compartment'
@@ -151,11 +84,7 @@
 
     for i in range( 0, 100 ):
         getState( ksolve, state )
-<<<<<<< HEAD
-
-=======
     
->>>>>>> 88f62085
     moose.start( 100.0 ) # Run the model for 100 seconds.
 
     b = moose.element( '/model/compartment/b' )
