--- conflicted
+++ resolved
@@ -66,58 +66,6 @@
 import moose
 
 def main():
-<<<<<<< HEAD
-    """
-    This example sets up the kinetic solver and steady-state finder, on
-    a bistable model of a chemical system. The model is set up within the
-    script.
-    The algorithm calls the steady-state finder 50 times with different
-    (randomized) initial conditions, as follows:
-
-    * Set up the random initial condition that fits the conservation laws
-    * Run for 2 seconds. This should not be mathematically necessary, but
-      for obscure numerical reasons it makes it much more likely that the
-      steady state solver will succeed in finding a state.
-    * Find the fixed point
-    * Print out the fixed point vector and various diagnostics.
-    * Run for 10 seconds. This is completely unnecessary, and is done here
-      just so that the resultant graph will show what kind of state has
-      been  found.
-
-    After it does all this, the program runs for 100 more seconds on the
-    last found fixed point (which turns out to be a saddle node), then
-    is hard-switched in the script to the first attractor basin from which
-    it runs for another 100 seconds till it settles there, and then
-    is hard-switched yet again to the second attractor and runs for 400
-    seconds.
-
-    Looking at the output you will see many features of note:
-
-    * the first attractor (stable point) and the saddle point (unstable
-      fixed point) are both found quite often. But the second
-      attractor is found just once.
-      It has a very small basin of attraction.
-    * The values found for each of the fixed points match well with the
-      values found by running the system to steady-state at the end.
-    * There are a large number of failures to find a fixed point. These are
-      found and reported in the diagnostics. They show up on the plot
-      as cases where the 10-second runs are not flat.
-
-    If you wanted to find fixed points in a production model, you would
-    not need to do the 10-second runs, and you would need to eliminate the
-    cases where the state-finder failed. Then you could identify the good
-    points and keep track of how many of each were found.
-
-    There is no way to guarantee that all fixed points have been found
-    using this algorithm! If there are points in an obscure corner of state
-    space (as for the singleton second attractor convergence in this
-    example) you may have to iterate very many times to find them.
-
-    You may wish to sample concentration space logarithmically rather than
-    linearly.
-    """
-=======
->>>>>>> 41f5c8b8
     compartment = makeModel()
     ksolve = moose.Ksolve( '/model/compartment/ksolve' )
     stoich = moose.Stoich( '/model/compartment/stoich' )
