#########################################################################
# crossComptSimpleReac.py
# 
# Filename:crossComptSimpleReac.py
# Author: Upinder S. Bhalla
# Maintainer: 
# Created: Oct  12 16:26:05 2014 (+0530)
# Version: 
# Last-Updated: May 16 2017
#           By: Upinder S. Bhalla
#     Update #: 
# URL: 
# Keywords: 
# Compatibility: 
# 
# 
# Commentary: 
# 
# 
# Change log: 
## This program is part of 'MOOSE', the
## Messaging Object Oriented Simulation Environment.
##           Copyright (C) 2013 Upinder S. Bhalla. and NCBS
## It is made available under the terms of the
## GNU Lesser General Public License version 2.1
## See the file COPYING.LIB for the full notice.
#########################################################################



import math
import matplotlib.pyplot as plt
import numpy as np
import moose

def makeModel():
    # create container for model
    model = moose.Neutral( 'model' )
    compt0 = moose.CubeMesh( '/model/compt0' )
    compt0.volume = 1e-15
    compt1 = moose.CubeMesh( '/model/compt1' )
    compt1.volume = 1e-16
    compt2 = moose.CubeMesh( '/model/compt2' )
    compt2.volume = 1e-17

    # Position containers so that they abut each other, with
    # compt1 in the middle.
    side = compt1.dy
    compt0.y1 += side
    compt0.y0 += side
    compt2.x1 += side
    compt2.x0 += side
    print(('Volumes = ', compt0.volume, compt1.volume, compt2.volume))

    # create molecules and reactions
    a = moose.Pool( '/model/compt0/a' )
    b = moose.Pool( '/model/compt1/b' )
    c = moose.Pool( '/model/compt2/c' )
    reac0 = moose.Reac( '/model/compt1/reac0' )
    reac1 = moose.Reac( '/model/compt1/reac1' )

    # connect them up for reactions
    moose.connect( reac0, 'sub', a, 'reac' )
    moose.connect( reac0, 'prd', b, 'reac' )
    moose.connect( reac1, 'sub', b, 'reac' )
    moose.connect( reac1, 'prd', c, 'reac' )

    # Assign parameters
    a.concInit = 1
    b.concInit = 12.1
    c.concInit = 1
    reac0.Kf = 0.1
    reac0.Kb = 0.1
    reac1.Kf = 0.1
    reac1.Kb = 0.1

    # Create the output tables
    graphs = moose.Neutral( '/model/graphs' )
    outputA = moose.Table2 ( '/model/graphs/concA' )
    outputB = moose.Table2 ( '/model/graphs/concB' )
    outputC = moose.Table2 ( '/model/graphs/concC' )

    # connect up the tables
    moose.connect( outputA, 'requestOut', a, 'getConc' );
    moose.connect( outputB, 'requestOut', b, 'getConc' );
    moose.connect( outputC, 'requestOut', c, 'getConc' );

    # Build the solvers. No need for diffusion in this version.
    ksolve0 = moose.Ksolve( '/model/compt0/ksolve0' )
    ksolve1 = moose.Ksolve( '/model/compt1/ksolve1' )
    ksolve2 = moose.Ksolve( '/model/compt2/ksolve2' )
    stoich0 = moose.Stoich( '/model/compt0/stoich0' )
    stoich1 = moose.Stoich( '/model/compt1/stoich1' )
    stoich2 = moose.Stoich( '/model/compt2/stoich2' )

    # Configure solvers
    stoich0.compartment = compt0
    stoich1.compartment = compt1
    stoich2.compartment = compt2
    stoich0.ksolve = ksolve0
    stoich1.ksolve = ksolve1
    stoich2.ksolve = ksolve2
    stoich0.path = '/model/compt0/#'
    stoich1.path = '/model/compt1/#'
    stoich2.path = '/model/compt2/#'
    stoich1.buildXreacs( stoich0 )
    stoich1.buildXreacs( stoich2 )
    stoich0.filterXreacs()
    stoich1.filterXreacs()
    stoich2.filterXreacs()



def main():
    """
    This example illustrates a simple cross compartment reaction::

        a <===> b <===> c

    Here each molecule is in a different compartment.
    The initial conditions are such that the end conc on all compartments
    should be 2.0.
    The time course depends on which compartment the Reac object is
    embedded in.
    The cleanest thing numerically and also conceptually is to have both
    reactions in the same compartment, in this case the middle one
    (**compt1**).
    The initial conditions have a lot of **B**. The equilibrium with
    **C** is fast and so **C** shoots up and passes **B**, peaking at
    about (2.5,9). This is also just
    about the crossover point.
    **A** starts low and slowly climbs up to equilibrate.

    If we put **reac0** in **compt0** and **reac1** in **compt1**,
    it behaves the same
    qualitiatively but now the peak is at around (1, 5.2)

    This configuration of reactions makes sense from the viewpoint of
    having the
    reactions always in the compartment with the smaller volume, which is
    important if we need to have junctions where many small voxels talk to
    one big voxel in another compartment.

    Note that putting the reacs in other compartments doesn't work and in
    some combinations (e.g., **reac0** in **compt0** and **reac1** in
    **compt2**) give
    numerical instability.
    """
    simdt = 0.1
    plotdt = 0.1
    runtime = 100.0

    makeModel()

    # MOOSE autoschedules everything.
    moose.reinit()
    moose.start( runtime ) # Run the model for 100 seconds.
    print("All concs should converge to 2.0 even though vols differ:")
    for x in moose.wildcardFind( '/model/compt#/#[ISA=PoolBase]' ):
        print((x.name, x.conc))

    ## Iterate through all plots, dump their contents to data.plot.
<<<<<<< HEAD
    ### Temp fix, if try to save and plot the graph doesn't give seg fault
    for x in moose.wildcardFind( '/model/graphs/conc#' ):
        t = np.arange( 0, x.vector.size, 1) # sec
        graphpath = x.name+".csv"
        #t = np.linspace( 0, runtime,x.vector.size) # sec
        f = open(graphpath, "w")
        np.savetxt(graphpath, np.vstack((t*plotdt,x.vector)))
        plt.plot( t, x.vector, label=x.name )
    plt.legend()
    plt.show()
    quit()
=======
    for x in moose.wildcardFind( '/model/graphs/conc#' ):
       t = numpy.linspace( 0, runtime, x.vector.size ) # sec
       plt.plot( t, x.vector, label=x.name )
    plt.legend()
    plt.show()
    quit()

>>>>>>> 88f62085
# Run the 'main' if this script is executed standalone.
if __name__ == '__main__':
    main()<|MERGE_RESOLUTION|>--- conflicted
+++ resolved
@@ -160,19 +160,6 @@
         print((x.name, x.conc))
 
     ## Iterate through all plots, dump their contents to data.plot.
-<<<<<<< HEAD
-    ### Temp fix, if try to save and plot the graph doesn't give seg fault
-    for x in moose.wildcardFind( '/model/graphs/conc#' ):
-        t = np.arange( 0, x.vector.size, 1) # sec
-        graphpath = x.name+".csv"
-        #t = np.linspace( 0, runtime,x.vector.size) # sec
-        f = open(graphpath, "w")
-        np.savetxt(graphpath, np.vstack((t*plotdt,x.vector)))
-        plt.plot( t, x.vector, label=x.name )
-    plt.legend()
-    plt.show()
-    quit()
-=======
     for x in moose.wildcardFind( '/model/graphs/conc#' ):
        t = numpy.linspace( 0, runtime, x.vector.size ) # sec
        plt.plot( t, x.vector, label=x.name )
@@ -180,7 +167,6 @@
     plt.show()
     quit()
 
->>>>>>> 88f62085
 # Run the 'main' if this script is executed standalone.
 if __name__ == '__main__':
     main()