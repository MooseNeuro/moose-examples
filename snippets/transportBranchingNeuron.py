#########################################################################
## This program is part of 'MOOSE', the
## Messaging Object Oriented Simulation Environment.
##           Copyright (C) 2013 Upinder S. Bhalla. and NCBS
## It is made available under the terms of the
## GNU Lesser General Public License version 2.1
## See the file COPYING.LIB for the full notice.
#########################################################################


import math
import pylab
import numpy
import matplotlib.pyplot as plt
import moose

diffConst = 0.1e-12 # m^2/sec
motorConst = 0.1e-6 # m/sec
aConcInit = 1 # millimolar, at soma.
bConcInit = 10 # millimolar, at dend tips.
plotScale = 20

def findTwigs( compt ):
    pa = compt.parentVoxel
    numkids = [ 0 ] * len( pa )
    for i in pa:
        if i >= 0 and i < len( pa ):
            numkids[i] += 1
    twigs = []
    for i in range( len( numkids ) ):
        if numkids[i] == 0:
            twigs.append( i )
    return twigs

def makeModel():
    model = moose.Neutral( '/model' )
    # Make neuronal model. It has no channels, just for geometry
    cell = moose.loadModel( './branching.p', '/model/cell', 'Neutral' )
    # We don't want the cell to do any calculations. Disable everything.
    for i in moose.wildcardFind( '/model/cell/##' ):
        i.tick = -1

    # create container for model
    model = moose.element( '/model' )
    chem = moose.Neutral( '/model/chem' )
    # The naming of the compartments is dicated by the places that the
    # chem model expects to be loaded.
    compt0 = moose.NeuroMesh( '/model/chem/compt0' )
    compt0.separateSpines = 0
    compt0.geometryPolicy = 'cylinder'

    #reacSystem = moose.loadModel( 'simpleOsc.g', '/model/chem', 'ee' )
    makeChemModel( compt0 ) # Populate all compt with the chem system.

    compt0.diffLength = 1e-6 # This will be over 100 compartments.
    # This is the magic command that configures the diffusion compartments.
    compt0.subTreePath = "/model/cell/#"
    #compt0.cell = cell

    # Build the solvers. No need for diffusion in this version.
    ksolve0 = moose.Ksolve( '/model/chem/compt0/ksolve' )
    dsolve0 = moose.Dsolve( '/model/chem/compt0/dsolve' )
    stoich0 = moose.Stoich( '/model/chem/compt0/stoich' )

    # Configure solvers
    stoich0.compartment = compt0
    stoich0.ksolve = ksolve0
    stoich0.dsolve = dsolve0
    stoich0.path = '/model/chem/compt0/#'
    assert( stoich0.numVarPools == 2 )
    assert( stoich0.numProxyPools == 0 )
    assert( stoich0.numRates == 0 )

    moose.element( '/model/chem/compt0/a[0]' ).concInit = aConcInit
    twigs = findTwigs( compt0 )
    print(('twigs = ', twigs))
    for i in twigs:
        e = moose.element( '/model/chem/compt0/b[' + str(i) + ']' )
        e.concInit = bConcInit

    # Create the output tables
    graphs = moose.Neutral( '/model/graphs' )
    makeTab( 'a_soma', '/model/chem/compt0/a[0]' )
    makeTab( 'b_soma', '/model/chem/compt0/b[0]' )
    num = twigs[0]
    makeTab( 'a_apical', '/model/chem/compt0/a[' + str( num ) + ']' )
    makeTab( 'b_apical', '/model/chem/compt0/b[' + str( num ) + ']' )

def makeTab( plotname, molpath ):
    tab = moose.Table2( '/model/graphs/' + plotname ) # Make output table
    # connect up the tables
    moose.connect( tab, 'requestOut', moose.element( molpath ), 'getConc' );


def makeDisplay():
        plt.ion()
        fig = plt.figure( figsize=(10,12) )
        compt = moose.element( '/model/chem/compt0' )

        aConc = fig.add_subplot( 311 )
        plt.ylabel( 'x position + 10*aconc' )
        plt.xlabel( 'y position (microns)' )
        timeLabel = plt.text(0, 20, 'time = 0')
        aConc.set_xlim( -5, 75 )
        aConc.set_ylim( -20, 40 )
        pos = compt.voxelMidpoint
        i = len( pos ) / 3
        r2 = numpy.sqrt( 0.5 )
        yp = [ -r2 * pos[j] * 1e6 for j in range( i ) ]
        xp = pos[i:2*i] * 1e6 - yp
        aline, = aConc.plot( xp, yp, 'b.' )

        bConc = fig.add_subplot( 312 )
        plt.ylabel( 'x position + 10*bconc' )
        plt.xlabel( 'y position (microns)' )
        bConc.set_xlim( -5, 75 )
        bConc.set_ylim( -20, 40 )
        bline, = bConc.plot( xp, yp, 'r.' )

        timeSeries = fig.add_subplot( 313 )
        timeSeries.set_ylim( 0, bConcInit / 2.0 )
        plt.ylabel( 'Conc (mM)' )
        plt.xlabel( 'time (seconds)' )

        fig.canvas.draw()
        return ( timeSeries, fig, aline, bline, timeLabel, yp )

def updateDisplay( plotlist ):
        a = moose.vec( '/model/chem/compt0/a' )
        b = moose.vec( '/model/chem/compt0/b' )
        plotlist[2].set_ydata( a.conc * plotScale + plotlist[5]  )
        plotlist[3].set_ydata( b.conc * plotScale + plotlist[5]  )
        plotlist[1].canvas.draw()


def finalizeDisplay( plotlist, cPlotDt ):
    for x in moose.wildcardFind( '/model/graphs/#[ISA=Table2]' ):
        pos = numpy.arange( 0, x.vector.size, 1 ) * cPlotDt
        line1, = plotlist[0].plot( pos, x.vector, label=x.name )
    plt.legend()
    plotlist[1].canvas.draw()
    print( "Hit '0' to exit" )
    eval(str(input()))

def makeChemModel( compt ):

    # create molecules and reactions
    a = moose.Pool( compt.path + '/a' )
    b = moose.Pool( compt.path + '/b' )

    a.concInit = 0
    b.concInit = 0

    # Assign parameters
    a.diffConst = diffConst
    a.motorConst = motorConst
    b.diffConst = diffConst
    b.motorConst = -motorConst

def main():
    """
<<<<<<< HEAD
    transportBranchingNeuron:
=======
>>>>>>> 41f5c8b8
    This example illustrates bidirectional transport
    embedded in the branching pseudo 1-dimensional geometry of a neuron.
    This means that diffusion and transport only happen along the axis of
    dendritic segments, not radially from inside to outside a dendrite,
    nor tangentially around the dendrite circumference.
    In this model there is a molecule **a** starting at the soma, which is
    transported out to the dendrites. There is another molecule, **b**,
    which is initially present at the dendrite tips, and is transported
    toward the soma.
    This example uses an external model file to specify a binary branching
    neuron. This model does not have any spines. The electrical model is
    used here purely for the geometry and is not part of the computations.
    In this example we build trival chemical model just having
    molecules **a** and **b** throughout the neuronal geometry, using
    the makeChemModel function.
    The model is set up to run using the Ksolve for integration and the
    Dsolve for handling diffusion.

    The display has three parts:

        a. Animated pseudo-3D plot of neuronal geometry, where each point
           represents a diffusive voxel and moves in the y-axis to show
<<<<<<< HEAD
           changes in concentration of molecule a.
        b. Similar animated pseudo-3D plot for molecule b.
=======
           changes in concentration of molecule **a**.
        b. Similar animated pseudo-3D plot for molecule **b**.
>>>>>>> 41f5c8b8
        c. Time-series plot that appears after the simulation has
           ended. The plots are for the first and last diffusive voxel,
           that is, the soma and the tip of one of the apical dendrites.

    """
    plotdt = 1
    animationdt = 5
    runtime = 600

    makeModel()
    plotlist = makeDisplay()
    # Default Scheduling works fine for this model.
    # Chemdt = 0.1, diffdt = 0.01, plotdt = 1

    moose.reinit()
    a = moose.vec( '/model/chem/compt0/a' )
    b = moose.vec( '/model/chem/compt0/b' )
    a0 = sum( a.n )
    b0 = sum( b.n )
    for i in range( 0, runtime, animationdt ):
        moose.start( animationdt )
        plotlist[4].set_text( "time = %d" % i )
        updateDisplay( plotlist )

    print(('mass consv a = ', a0, sum( a.n ), ', b = ', b0, sum( b.n )))

    finalizeDisplay( plotlist, plotdt )

# Run the 'main' if this script is executed standalone.
if __name__ == '__main__':
        main()<|MERGE_RESOLUTION|>--- conflicted
+++ resolved
@@ -159,10 +159,6 @@
 
 def main():
     """
-<<<<<<< HEAD
-    transportBranchingNeuron:
-=======
->>>>>>> 41f5c8b8
     This example illustrates bidirectional transport
     embedded in the branching pseudo 1-dimensional geometry of a neuron.
     This means that diffusion and transport only happen along the axis of
@@ -185,13 +181,8 @@
 
         a. Animated pseudo-3D plot of neuronal geometry, where each point
            represents a diffusive voxel and moves in the y-axis to show
-<<<<<<< HEAD
-           changes in concentration of molecule a.
-        b. Similar animated pseudo-3D plot for molecule b.
-=======
            changes in concentration of molecule **a**.
         b. Similar animated pseudo-3D plot for molecule **b**.
->>>>>>> 41f5c8b8
         c. Time-series plot that appears after the simulation has
            ended. The plots are for the first and last diffusive voxel,
            that is, the soma and the tip of one of the apical dendrites.
