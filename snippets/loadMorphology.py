--- conflicted
+++ resolved
@@ -55,11 +55,6 @@
     compts = moose.wildcardFind( "/model/testSwc/#[ISA=CompartmentBase]" )
     compts[0].inject = inject
     ecomptPath = [x.path for x in compts]
-<<<<<<< HEAD
-    morphology = moogli.read_morphology_from_moose(name = "", path = "/model/testSwc")
-    morphology.create_group( "group_all", ecomptPath, -0.08, 0.02, \
-            [0.0, 0.5, 1.0, 1.0], [1.0, 0.0, 0.0, 0.9] )
-=======
     morphology = moogli.extensions.moose.read(path="/model/testSwc", vertices=15)
     viewer = moogli.Viewer("Viewer")
     viewer.attach_shapes( morphology.shapes.values() )
@@ -68,7 +63,6 @@
     # morphology = moogli.read_morphology_from_moose(name = "", path = "/model/testSwc")
     # morphology.create_group( "group_all", ecomptPath, -0.08, 0.02, \
     #         [0.0, 0.5, 1.0, 1.0], [1.0, 0.0, 0.0, 0.9] ) 
->>>>>>> 88f62085
 
     # viewer = moogli.DynamicMorphologyViewerWidget(morphology)
     def callback( morphology, viewer ):
