# HsolveInstability.py ---

# Commentary:
#
# This program is free software; you can redistribute it and/or
# modify it under the terms of the GNU General Public License as
# published by the Free Software Foundation; either version 3, or
# (at your option) any later version.
#
# This program is distributed in the hope that it will be useful,
# but WITHOUT ANY WARRANTY; without even the implied warranty of
# MERCHANTABILITY or FITNESS FOR A PARTICULAR PURPOSE.  See the GNU
# General Public License for more details.
#
# You should have received a copy of the GNU General Public License
# along with this program; see the file COPYING.  If not, write to
# the Free Software Foundation, Inc., 51 Franklin Street, Fifth
# Floor, Boston, MA 02110-1301, USA.
#

# Code:

#import sys
#sys.path.append('../../python')
#import os
#os.environ['NUMPTHREADS'] = '1'
import math
import numpy

import pylab
import moose

EREST_ACT = -70e-3

# Gate equations have the form:
#
# y(x) = (A + B * x) / (C + exp((x + D) / F))
#
# where x is membrane voltage and y is the rate constant for gate
# closing or opening

Na_m_params = [1e5 * (25e-3 + EREST_ACT),   # 'A_A':
                -1e5,                       # 'A_B':
                -1.0,                       # 'A_C':
                -25e-3 - EREST_ACT,         # 'A_D':
               -10e-3,                      # 'A_F':
                4e3,                     # 'B_A':
                0.0,                        # 'B_B':
                0.0,                        # 'B_C':
                0.0 - EREST_ACT,            # 'B_D':
                18e-3                       # 'B_F':
               ]
Na_h_params = [ 70.0,                        # 'A_A':
                0.0,                       # 'A_B':
                0.0,                       # 'A_C':
                0.0 - EREST_ACT,           # 'A_D':
                0.02,                     # 'A_F':
                1000.0,                       # 'B_A':
                0.0,                       # 'B_B':
                1.0,                       # 'B_C':
                -30e-3 - EREST_ACT,        # 'B_D':
                -0.01                    # 'B_F':
                ]
K_n_params = [ 1e4 * (10e-3 + EREST_ACT),   #  'A_A':
               -1e4,                      #  'A_B':
               -1.0,                       #  'A_C':
               -10e-3 - EREST_ACT,         #  'A_D':
               -10e-3,                     #  'A_F':
               0.125e3,                   #  'B_A':
               0.0,                        #  'B_B':
               0.0,                        #  'B_C':
               0.0 - EREST_ACT,            #  'B_D':
               80e-3                       #  'B_F':
               ]
VMIN = -30e-3 + EREST_ACT
VMAX = 120e-3 + EREST_ACT
VDIVS = 3000

def create_na_proto():
    lib = moose.Neutral('/library')
    na = moose.HHChannel('/library/na')
    na.Xpower = 3
    xGate = moose.HHGate(na.path + '/gateX')
    xGate.setupAlpha(Na_m_params +
                      [VDIVS, VMIN, VMAX])
    na.Ypower = 1
    yGate = moose.HHGate(na.path + '/gateY')
    yGate.setupAlpha(Na_h_params +
                      [VDIVS, VMIN, VMAX])
    return na

def create_k_proto():
    lib = moose.Neutral('/library')
    k = moose.HHChannel('/library/k')
    k.Xpower = 4.0
    xGate = moose.HHGate(k.path + '/gateX')
    xGate.setupAlpha(K_n_params +
                      [VDIVS, VMIN, VMAX])
    return k

def create_squid():
    """Create a single compartment squid model."""
    parent = moose.Neutral ('/n' )
    compt = moose.Compartment( '/n/compt' )
    Em = EREST_ACT + 10.613e-3
    compt.Em = Em
    compt.initVm = EREST_ACT
    compt.Cm = 7.85e-9
    compt.Rm = 4.2e5
    compt.Ra = 7639.44e3
    nachan = moose.HHChannel( '/n/compt/Na' )
    nachan.Xpower = 3
    xGate = moose.HHGate(nachan.path + '/gateX')
    xGate.setupAlpha(Na_m_params +
                      [VDIVS, VMIN, VMAX])
    nachan.Ypower = 1
    yGate = moose.HHGate(nachan.path + '/gateY')
    yGate.setupAlpha(Na_h_params +
                      [VDIVS, VMIN, VMAX])
    nachan.Gbar = 0.942e-3
    nachan.Ek = 115e-3+EREST_ACT
    moose.connect(nachan, 'channel', compt, 'channel', 'OneToOne')

    kchan = moose.HHChannel( '/n/compt/K' )
    kchan.Xpower = 4.0
    xGate = moose.HHGate(kchan.path + '/gateX')
    xGate.setupAlpha(K_n_params +
                      [VDIVS, VMIN, VMAX])
    kchan.Gbar = 0.2836e-3
    kchan.Ek = -12e-3+EREST_ACT
    moose.connect(kchan, 'channel', compt, 'channel', 'OneToOne')
    return compt

def create_spine( parentCompt, parentObj, index, frac, length, dia, theta ):
    """Create spine of specified dimensions and index"""
    RA = 1.0
    RM = 1.0
    CM = 0.01
    sname = 'shaft' + str(index)
    hname = 'head' + str(index)
    shaft = moose.Compartment( parentObj.path + '/' + sname )
    moose.connect( parentCompt, 'raxial', shaft, 'axial', 'single' )
    x = parentCompt.x0 + frac * ( parentCompt.x - parentCompt.x0 )
    y = parentCompt.y0 + frac * ( parentCompt.y - parentCompt.y0 )
    z = parentCompt.z0 + frac * ( parentCompt.z - parentCompt.z0 )
    shaft.x0 = x
    shaft.y0 = y
    shaft.z0 = z
    sy = y + length * math.cos( theta * math.pi / 180.0 )
    sz = z + length * math.sin( theta * math.pi / 180.0 )
    shaft.x = x
    shaft.y = sy
    shaft.z = sz
    shaft.diameter = dia / 10.0
    shaft.length = length
    xa = math.pi * dia * dia / 400.0
    circumference = math.pi * dia / 10.0
    shaft.Ra = RA * length / xa
    shaft.Rm = RM / ( length * circumference )
    shaft.Cm = CM * length * circumference
    shaft.Em = EREST_ACT
    shaft.initVm = EREST_ACT

    head = moose.Compartment( parentObj.path + '/' + hname )
    moose.connect( shaft, 'raxial', head, 'axial', 'single' )
    head.x0 = x
    head.y0 = sy
    head.z0 = sz
    hy = sy + length * math.cos ( theta * math.pi / 180.0 )
    hz = sz + length * math.sin ( theta * math.pi / 180.0 )
    head.x = x
    head.y = hy
    head.z = hz
    head.diameter = dia
    head.length = length
    xa = math.pi * dia * dia / 4.0
    circumference = math.pi * dia
    head.Ra = RA * length / xa
    head.Rm = RM / ( length * circumference )
    head.Cm = CM * length * circumference
    head.Em = EREST_ACT
    head.initVm = EREST_ACT
    return head

def create_spine_with_receptor( compt, cell, index, frac ):
    FaradayConst = 96485.3415                        # s A / mol
    spineLength = 5.0e-6
    spineDia = 4.0e-6
    head = create_spine( compt, cell, index, frac, spineLength, spineDia, 0.0 )
    gluR = moose.SynChan( head.path + '/gluR' )
    gluR.tau1 = 1e-3
    gluR.tau2 = 1e-3
    gluR.Gbar = 1e-5
    gluR.Ek= 10.0e-3
    moose.connect( head, 'channel', gluR, 'channel', 'single' )

    caPool = moose.CaConc( head.path + '/ca' )
    caPool.CaBasal = 1e-4                 # 0.1 micromolar
    caPool.tau = 0.01
    B = 1.0 / ( FaradayConst * spineLength * spineDia * spineDia *math.pi/4)
    B = B / 20.0                                 # scaling factor for Ca buffering
    caPool.B = B
    moose.connect( gluR, 'IkOut', caPool, 'current', 'single' )

    synh = moose.SimpleSynHandler( gluR.path + '/synh' )
    moose.connect( synh, "activationOut", gluR, "activation" )
    return synh

def add_plot( objpath, field, plot ):
    if moose.exists( objpath ):
        tab = moose.Table( '/graphs/' + plot )
        obj = moose.element( objpath )
        moose.connect( tab, 'requestOut', obj, field )
        return tab

def make_plots():
    graphs = moose.Neutral( '/graphs' )
    add_plot( '/n/compt', 'getVm', 'dendVm' )
    add_plot( '/n/head2', 'getVm', 'head2Vm' )
    add_plot( '/n/head2/ca', 'getCa', 'head2Ca' )

def display_plots( name ):
    pylab.figure()
    for x in moose.wildcardFind( '/graphs/#' ):
        pos = numpy.arange( 0, x.vector.size ) * x.dt
        print((len( pos ), len( x.vector )))
        pylab.plot( pos, x.vector, label=x.name )
    pylab.legend()
    pylab.title( name )

def make_spiny_compt():
    comptLength = 100e-6
    comptDia = 4e-6
    numSpines = 5
    compt = create_squid()
    compt.inject = 0
    compt.x0 = 0
    compt.y0 = 0
    compt.z0 = 0
    compt.x = comptLength
    compt.y = 0
    compt.z = 0
    compt.length = comptLength
    compt.diameter = comptDia
    synInput = moose.SpikeGen( '/n/compt/synInput' )
    synInput.refractT = 47e-3
    synInput.threshold = -1.0
    synInput.edgeTriggered = 0
    synInput.Vm( 0 )
    cell = moose.element( '/n' )
    for i in range( numSpines ):
        r = create_spine_with_receptor( compt, cell, i, i/float(numSpines) )
        r.synapse.num = 1
        syn = moose.element( r.path + '/synapse' )
        moose.connect( synInput, 'spikeOut', syn, 'addSpike', 'single' )
        syn.weight = 0.2
        syn.delay = i * 1.0e-4

def main():
    """
    A toy compartmental neuronal + chemical model that causes bad things
    to happen to the hsolver, as of 28 May 2013. Hopefully this will
<<<<<<< HEAD
    become irrelevant soon.
=======
    become irrelevant soon
    
>>>>>>> 2eb5fa88
    """
    fineDt = 1e-5
    coarseDt = 5e-5
    make_spiny_compt()
    make_plots()
    for i in range( 8 ):
        moose.setClock( i, fineDt )
    moose.setClock( 8, coarseDt )
    moose.reinit()
    moose.start( 0.1 )
    display_plots( 'instab.plot' )
    # make Hsolver and rerun
    hsolve = moose.HSolve( '/n/hsolve' )
    for i in range( 8 ):
        moose.setClock( i, coarseDt )
    hsolve.dt = coarseDt
    hsolve.target = '/n/compt'
    moose.reinit()
    moose.start( 0.1 )
    display_plots( 'h_instab.plot' )
    pylab.show()

if __name__ == '__main__':
    main()

#
# HsolveInstability.py ends here<|MERGE_RESOLUTION|>--- conflicted
+++ resolved
@@ -260,12 +260,8 @@
     """
     A toy compartmental neuronal + chemical model that causes bad things
     to happen to the hsolver, as of 28 May 2013. Hopefully this will
-<<<<<<< HEAD
-    become irrelevant soon.
-=======
     become irrelevant soon
     
->>>>>>> 2eb5fa88
     """
     fineDt = 1e-5
     coarseDt = 5e-5
