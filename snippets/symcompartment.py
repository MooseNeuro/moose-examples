--- conflicted
+++ resolved
@@ -110,9 +110,6 @@
 if __name__ == '__main__':
     main()
 
-<<<<<<< HEAD
-=======
 
->>>>>>> 41f5c8b8
 #
 # symcompartment.py ends here