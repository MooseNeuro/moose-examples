--- conflicted
+++ resolved
@@ -44,11 +44,8 @@
 #
 
 # Code:
-<<<<<<< HEAD
-=======
 __author__ = 'Subhasis Ray'
 
->>>>>>> 41f5c8b8
 import sys
 import math
 import numpy as np
@@ -58,13 +55,9 @@
 import moose
 
 def main():
-<<<<<<< HEAD
-    """Example of Interpol object."""
-=======
     """
     Example of Interpol object.
     """
->>>>>>> 41f5c8b8
     simtime = 1.0
     simdt = 0.001
     model = moose.Neutral('/model')
@@ -100,9 +93,5 @@
 
 
 
-<<<<<<< HEAD
-
-=======
->>>>>>> 41f5c8b8
 #
 # interpol.py ends here