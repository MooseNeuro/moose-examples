# traub_naf.py ---
#
# Filename: traub_naf.py
# Description:
# Author: Subhasis Ray
# Maintainer:
# Created: Mon Apr 29 21:07:30 2013 (+0530)
# Version:
# Last-Updated: Mon May  6 18:50:14 2013 (+0530)
#           By: subha
#     Update #: 436
# URL:
# Keywords:
# Compatibility:
#
#

# Commentary:
#
#
#
#

# Change log:
#
#
#
#
# This program is free software; you can redistribute it and/or
# modify it under the terms of the GNU General Public License as
# published by the Free Software Foundation; either version 3, or
# (at your option) any later version.
#
# This program is distributed in the hope that it will be useful,
# but WITHOUT ANY WARRANTY; without even the implied warranty of
# MERCHANTABILITY or FITNESS FOR A PARTICULAR PURPOSE.  See the GNU
# General Public License for more details.
#
# You should have received a copy of the GNU General Public License
# along with this program; see the file COPYING.  If not, write to
# the Free Software Foundation, Inc., 51 Franklin Street, Fifth
# Floor, Boston, MA 02110-1301, USA.
#
#

# Code:
<<<<<<< HEAD
"""
=======

"""
This is an example showing pymoose implementation of the NaF
channel in Traub et al 2005

>>>>>>> 41f5c8b8
Author: Subhasis Ray

"""

import numpy as np
from matplotlib import pyplot as plt
import os
os.environ['NUMPTHREADS'] = '1'
import moose
from moose import utils

vmin = -120e-3
vmax = 40e-3
vdivs = 640
v_array = np.linspace(vmin, vmax, vdivs+1)

def create_naf_proto():
    """
    Create an NaF channel prototype in /library. You can copy it later
    into any compartment or load a .p file with this channel using
    loadModel.
<<<<<<< HEAD

    This channel has the conductance form:
=======
>>>>>>> 41f5c8b8

    This channel has the conductance form::

        Gk(v) = Gbar * m^3 * h (V - Ek)

    We are using all SI units

    """
    if moose.exists('/library/NaF'):
        return moose.element('/library/NaF')
    if not moose.exists('/library'):
        lib = moose.Neutral('/library')
    channel = moose.HHChannel('/library/NaF')
    shift = -3.5e-3
    # tau_m is defined piecewise:
    # tau_m = 1.0e-3 * (0.025 + 0.14 * exp(( v + shift + 30e-3) / 10)) if v + shift < -30e-3
    #       = 1.0e-3 * (0.02 + 0.145 * np.exp(( - v_array - shift - 30.0e-3) / 10.0e-3)) otherwise
    tau_m = np.where((v_array + shift) < -30e-3,
                     1.0e-3 * (0.025 + 0.14 * np.exp((v_array + shift + 30.0e-3) / 10.0e-3)), \
                     1.0e-3 * (0.02 + 0.145 * np.exp(( - v_array - shift - 30.0e-3) / 10.0e-3)))
    inf_m = 1.0 / (1.0 + np.exp(( - v_array - shift - 38e-3) / 10e-3))
    tau_h = 1.0e-3 * (0.15 + 1.15 / ( 1.0 + np.exp(( v_array + 37.0e-3) / 15.0e-3)))
    inf_h = 1.0 / (1.0 + np.exp((v_array + 62.9e-3) / 10.7e-3))
    channel.Xpower = 3 # Creates m-gate
    # In svn version of moose you can even do:
    # mgate = channel.gateX[0]
    mgate = moose.element('%s/gateX' % (channel.path))
    mgate.tableA = inf_m / tau_m
    mgate.tableB = 1 / tau_m
    channel.Ypower = 1 # Creates h-gate
    hgate = moose.element('%s/gateY' % (channel.path))
    hgate.tableA = inf_h / tau_h
    hgate.tableB = 1 / tau_h
    return channel

def create_compartment(parent_path, name):
    """This shows how to use the prototype channel on a compartment."""
    comp = moose.Compartment('%s/%s' % (parent_path, name))
    comp.Rm = 5e6
    comp.Ra = 1e9
    comp.Cm = 5e-9
    comp.initVm = -0.06
    comp.Em = -0.06
    protochan = create_naf_proto()
    chan = moose.copy(protochan, comp, 'NaF')
    chan.Gbar = 1e-6
    moose.connect(comp, 'channel', chan, 'channel')
    return comp

def setup_electronics(model_container, data_container, compartment):
    """Setup voltage and current clamp circuit using DiffAmp and PID and
    RC filter"""
    command = moose.PulseGen('%s/command' % (model_container.path))
    command.delay[0] = 20e-3
    command.width[0] = 50e-3
    command.level[0] = 100e-9
    command.delay[1] = 1e9
    lowpass = moose.RC('%s/lowpass' % (model_container.path))
    lowpass.R = 1.0
    lowpass.C = 5e-4
    vclamp = moose.DiffAmp('%s/vclamp' % (model_container.path))
    vclamp.saturation = 1e10
    iclamp = moose.DiffAmp('%s/iclamp' % (model_container.path))
    iclamp.gain = 0.0
    iclamp.saturation = 1e10
    pid = moose.PIDController('%s/pid' % (model_container.path))
    pid.gain = compartment.Cm / 100e-6 # Cm/dt is a good number for gain
    pid.tauI = 100e-6 # same as dt
    pid.tauD = 0.0
    pid.saturation = 1e10
    # Current clamp circuit: connect command output to iclamp amplifier
    # and the output of the amplifier to compartment.
    moose.connect(command, 'output', iclamp, 'plusIn')
    moose.connect(iclamp, 'output', compartment, 'injectMsg')
    # Setup voltage clamp circuit:
    # 1. Connect command output (which is now command) to lowpass
    # filter.
    # 2. Connect lowpass output to vclamp amplifier.
    # 3. Connect amplifier output to PID's command input.
    # 4. Connect Vm of compartment to PID's sensed input.
    # 5. Connect PID output to compartment's injectMsg.
    moose.connect(command, 'output', lowpass, 'injectIn')
    moose.connect(lowpass, 'output', vclamp, 'plusIn')
    moose.connect(vclamp, 'output', pid, 'commandIn')
    moose.connect(compartment, 'VmOut', pid, 'sensedIn')
    moose.connect(pid, 'output', compartment, 'injectMsg')
    command_table = moose.Table('%s/command' % (data_container.path))
    moose.connect(command_table, 'requestOut', command, 'getOutputValue')
    inject_table = moose.Table('%s/inject' % (data_container.path))
    moose.connect(inject_table, 'requestOut', compartment, 'getIm')
    return {'command_tab': command_table,
            'inject_tab': inject_table,
            'iclamp': iclamp,
            'vclamp': vclamp,
            'pid': pid,
            'command': command}

def do_vclamp(vclamp, iclamp, pid):
    """Turn on voltage clamp and turn off current clamp"""
    vclamp.gain = 1.0
    iclamp.gain = 0.0
    pid.gain = 5e-9/100e-6  # compartment.Cm / simulation.dt

def do_iclamp(vclamp, iclamp, pid):
    """Turn on current clamp and turn off voltage clamp"""
    vclamp.gain = 0.0
    pid.gain = 0.0
    iclamp.gain = 1.0

def setup_model():
    """Setup the model and the electronic circuit. Also creates the data container."""
    model = moose.Neutral('model')
    data =moose.Neutral('/data')
    comp = create_compartment(model.path, 'soma')
    ret = setup_electronics(model, data, comp)
    vmtab = moose.Table('%s/Vm' % (data.path))
    moose.connect(vmtab, 'requestOut', comp, 'getVm')
    gktab = moose.Table('%s/Gk' % (data.path))
    moose.connect(gktab, 'requestOut', moose.element(comp.path + '/NaF'), 'getGk')
    ret.update({'model': model, 'data': data, 'vm_tab': vmtab, 'gk_tab': gktab})
    return ret

inited = False
def run_sim(model, data, simtime=100e-3, simdt=1e-6, plotdt=1e-4, solver='ee'):
    """Reset and run the simulation.

<<<<<<< HEAD
    model: model container element

    data: data container element

    simtime: simulation run time

    simdt: simulation timestep

    plotdt: plotting time step

    solver: neuronal solver to use.
=======
        model: model container element \n
        data: data container element \n
        simtime: simulation run time \n
        simdt: simulation timestep \n
        plotdt: plotting time step \n
        solver: neuronal solver to use \n
>>>>>>> 41f5c8b8

    """
    global inited
    if not inited:
        utils.resetSim([model.path, data.path], simdt, plotdt, simmethod=solver)
        inited = True
    else:
        moose.reinit()
    moose.start(simtime)

def run_clamp(model_dict, clamp, levels, holding=0.0, simtime=100e-3):
    """Run either voltage or current clamp for default timing settings
    with multiple levels of command input.

<<<<<<< HEAD
    model_dict: dictionary containing the model components -

                `vlcamp` - the voltage clamp amplifier\n
                `iclamp` - the current clamp amplifier\n
                `model` - the model container

                `data` - the data container

                `inject_tab` - table recording membrane

                `command_tab` - table recording command input for voltage or current clamp

                `vm_tab` - table recording membrane potential
=======
    model_dict: dictionary containing the model components - \n
        `vlcamp` - the voltage clamp amplifier \n
        `iclamp` - the current clamp amplifier \n
        `model` - the model container \n
        `data` - the data container \n
        `inject_tab` - table recording membrane \n
        `command_tab` - table recording command input for voltage or current clamp \n
        `vm_tab` - table recording membrane potential \n
>>>>>>> 41f5c8b8

    clamp: string specifying clamp mode, either `voltage` or `current` \n

    levels: sequence of values for command input levels to be simulated \n

    holding: holding current or voltage \n

    Returns:
    a dict containing the following lists of time series:

<<<<<<< HEAD
    `command` - list of  command input time series
    `inject` - list of of membrane current (includes injected current) time series
    `vm` - list of membrane voltage time series
    `t` - list of time points for all of the above
=======
        `command` - list of  command input time series \n
        `inject` - list of of membrane current (includes injected current) time series \n
        `vm` - list of membrane voltage time series \n
        `t` - list of time points for all of the above
>>>>>>> 41f5c8b8

    """
    if clamp == 'voltage':
        do_vclamp(model_dict['vclamp'], model_dict['iclamp'], model_dict['pid'])
    elif clamp == 'current':
        do_iclamp(model_dict['vclamp'], model_dict['iclamp'], model_dict['pid'])
    else:
        raise Exception('Only allowed clamp options are `voltage` and `current`')
    cvec = []
    ivec = []
    vvec = []
    gvec = []
    tvec = []
    for level in levels:
        model_dict['command'].level[0] = level
        model_dict['command'].baseLevel = holding
        print(('Running %s with holding=%g, level=%g' % (clamp, holding, model_dict['command'].level[0])))
        run_sim(model_dict['model'], model_dict['data'], simtime)
        ivec.append(np.asarray(model_dict['inject_tab'].vector))
        cvec.append(np.asarray(model_dict['command_tab'].vector))
        vvec.append(np.asarray(model_dict['vm_tab'].vector))
        gvec.append(np.asarray(model_dict['gk_tab'].vector))
        tvec.append(np.linspace(0, simtime, len(vvec[-1])))
    return {'command': cvec,
            'inject': ivec,
            'vm': vvec,
            'gk': gvec,
            't': tvec}

<<<<<<< HEAD
def main():
    """
    This is an example showing pymoose implementation of the NaF
    channel in Traub et al 2005
    """
=======


if __name__ == '__main__':
>>>>>>> 41f5c8b8
    mdict = setup_model()
    current_levels = (-0.3e-8, 0.1e-8, 0.3e-8, 0.5e-8)
    iclamp_data = run_clamp(mdict, 'current', current_levels)
    voltage_levels = (-30e-3, -10e-3, 10e-3, 30e-3)
    vclamp_data = run_clamp(mdict, 'voltage', voltage_levels, holding=-60e-3)
    colors = ('r', 'g', 'b', 'k')
    # Plot current clamp data
    ifigure = plt.figure(1)
    ifigure.suptitle('Current clamp')
    vax = ifigure.add_subplot(2,2,1)
    vax.set_title('Vm')
    iax = ifigure.add_subplot(2,2,2)
    iax.set_title('Injected current')
    cax = ifigure.add_subplot(2,2,3)
    cax.set_title('Command')
    ivax = ifigure.add_subplot(2,2,4)
    for ii in range(len(current_levels)):
        t = iclamp_data['t'][ii]
        vax.plot(t, iclamp_data['vm'][ii], color=colors[ii % len(colors)])
        iax.plot(t, iclamp_data['inject'][ii], color=colors[ii % len(colors)])
        cax.plot(t, iclamp_data['command'][ii], color=colors[ii % len(colors)])
        ivax.plot(t, iclamp_data['gk'][ii], color=colors[ii% len(colors)])
    # Plot voltage clamp data
    vfigure = plt.figure(2)
    vfigure.suptitle('Voltage clamp')
    vax = vfigure.add_subplot(2,2,1)
    vax.set_title('Vm')
    iax = vfigure.add_subplot(2,2,2)
    iax.set_title('Injected current')
    cax = vfigure.add_subplot(2,2,3)
    cax.set_title('Command')
    ivax = vfigure.add_subplot(2,2,4)
    # iv = []
    for ii in range(len(voltage_levels)):
        t = vclamp_data['t'][ii]
        vax.plot(t, vclamp_data['vm'][ii], color=colors[ii % len(colors)])
        iax.plot(t, vclamp_data['inject'][ii], color=colors[ii % len(colors)])
        cax.plot(t, vclamp_data['command'][ii], color=colors[ii% len(colors)])
        ivax.plot(t, vclamp_data['gk'][ii], color=colors[ii% len(colors)])
        # Select the i and v at midpoint
    #     mid = max(vclamp_data['vm'][ii]) + 0.5 * min(vclamp_data['vm'][ii])
    #     sindices = np.argsort(vclamp_data['vm'][ii])
    #     sorted_vm = np.sort(vclamp_data['vm'][ii])
    #     mididx = np.searchsorted(sorted_vm, mid)
    #     mididx = sindices[mididx]
    #     iv.append((vclamp_data['inject'][ii][mididx], vclamp_data['vm'][ii][mididx]))
    # iv = np.array(iv)
    # ivax.plot(iv[:,0], iv[:,1], 'ko-')

    plt.show()

<<<<<<< HEAD
if __name__ == '__main__':
    main()
=======
>>>>>>> 41f5c8b8
#
# traub_naf.py ends here<|MERGE_RESOLUTION|>--- conflicted
+++ resolved
@@ -44,15 +44,11 @@
 #
 
 # Code:
-<<<<<<< HEAD
-"""
-=======
 
 """
 This is an example showing pymoose implementation of the NaF
 channel in Traub et al 2005
 
->>>>>>> 41f5c8b8
 Author: Subhasis Ray
 
 """
@@ -74,11 +70,6 @@
     Create an NaF channel prototype in /library. You can copy it later
     into any compartment or load a .p file with this channel using
     loadModel.
-<<<<<<< HEAD
-
-    This channel has the conductance form:
-=======
->>>>>>> 41f5c8b8
 
     This channel has the conductance form::
 
@@ -205,26 +196,12 @@
 def run_sim(model, data, simtime=100e-3, simdt=1e-6, plotdt=1e-4, solver='ee'):
     """Reset and run the simulation.
 
-<<<<<<< HEAD
-    model: model container element
-
-    data: data container element
-
-    simtime: simulation run time
-
-    simdt: simulation timestep
-
-    plotdt: plotting time step
-
-    solver: neuronal solver to use.
-=======
         model: model container element \n
         data: data container element \n
         simtime: simulation run time \n
         simdt: simulation timestep \n
         plotdt: plotting time step \n
         solver: neuronal solver to use \n
->>>>>>> 41f5c8b8
 
     """
     global inited
@@ -239,21 +216,6 @@
     """Run either voltage or current clamp for default timing settings
     with multiple levels of command input.
 
-<<<<<<< HEAD
-    model_dict: dictionary containing the model components -
-
-                `vlcamp` - the voltage clamp amplifier\n
-                `iclamp` - the current clamp amplifier\n
-                `model` - the model container
-
-                `data` - the data container
-
-                `inject_tab` - table recording membrane
-
-                `command_tab` - table recording command input for voltage or current clamp
-
-                `vm_tab` - table recording membrane potential
-=======
     model_dict: dictionary containing the model components - \n
         `vlcamp` - the voltage clamp amplifier \n
         `iclamp` - the current clamp amplifier \n
@@ -262,7 +224,6 @@
         `inject_tab` - table recording membrane \n
         `command_tab` - table recording command input for voltage or current clamp \n
         `vm_tab` - table recording membrane potential \n
->>>>>>> 41f5c8b8
 
     clamp: string specifying clamp mode, either `voltage` or `current` \n
 
@@ -273,17 +234,10 @@
     Returns:
     a dict containing the following lists of time series:
 
-<<<<<<< HEAD
-    `command` - list of  command input time series
-    `inject` - list of of membrane current (includes injected current) time series
-    `vm` - list of membrane voltage time series
-    `t` - list of time points for all of the above
-=======
         `command` - list of  command input time series \n
         `inject` - list of of membrane current (includes injected current) time series \n
         `vm` - list of membrane voltage time series \n
         `t` - list of time points for all of the above
->>>>>>> 41f5c8b8
 
     """
     if clamp == 'voltage':
@@ -313,17 +267,9 @@
             'gk': gvec,
             't': tvec}
 
-<<<<<<< HEAD
-def main():
-    """
-    This is an example showing pymoose implementation of the NaF
-    channel in Traub et al 2005
-    """
-=======
 
 
 if __name__ == '__main__':
->>>>>>> 41f5c8b8
     mdict = setup_model()
     current_levels = (-0.3e-8, 0.1e-8, 0.3e-8, 0.5e-8)
     iclamp_data = run_clamp(mdict, 'current', current_levels)
@@ -375,10 +321,5 @@
 
     plt.show()
 
-<<<<<<< HEAD
-if __name__ == '__main__':
-    main()
-=======
->>>>>>> 41f5c8b8
 #
 # traub_naf.py ends here