--- conflicted
+++ resolved
@@ -33,11 +33,7 @@
 def main():
     """
     This is a toy model of synaptic bidirectional plasticity. The model has
-<<<<<<< HEAD
-    a small a bistable chemical switch, and a small set of reactions that
-=======
     a small bistable chemical switch, and a small set of reactions that
->>>>>>> 41f5c8b8
     decode calcium input. One can turn the switch on with short high
     calcium pulses (over 2 uM for about 10 sec). One can turn it back off
     again using a long, lower calcium pulse (0.2 uM, 2000 sec).
