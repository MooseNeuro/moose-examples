--- conflicted
+++ resolved
@@ -89,14 +89,8 @@
     example()
 
 if __name__ == '__main__':
-<<<<<<< HEAD
-    main()
-
-
-=======
     example()
 
 
->>>>>>> 41f5c8b8
 #
 # tabledemo.py ends here