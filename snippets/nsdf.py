# nsdf.py ---
#
# Filename: nsdf.py
# Description:
# Author: subha
# Maintainer:
# Created: Fri Jun 26 12:23:07 2015 (-0400)
# Version:
# Last-Updated: Tue Dec 29 12:50:27 2015 (-0500)
#           By: Subhasis Ray
#     Update #: 6
# URL:
# Keywords:
# Compatibility:
#
#

# Commentary:
#
#
#
#

# Change log:
#
#
#
#
# This program is free software; you can redistribute it and/or
# modify it under the terms of the GNU General Public License as
# published by the Free Software Foundation; either version 3, or
# (at your option) any later version.
#
# This program is distributed in the hope that it will be useful,
# but WITHOUT ANY WARRANTY; without even the implied warranty of
# MERCHANTABILITY or FITNESS FOR A PARTICULAR PURPOSE.  See the GNU
# General Public License for more details.
#
# You should have received a copy of the GNU General Public License
# along with this program; see the file COPYING.  If not, write to
# the Free Software Foundation, Inc., 51 Franklin Street, Fifth
# Floor, Boston, MA 02110-1301, USA.
#
#

# Code:
"""
NSDF : Neuroscience Simulation Data Format
<<<<<<< HEAD
=======
^^^^^^^^^^^^^^^^^^^^^^^^^^^^^^^^^^^^^^^^^^
>>>>>>> 41f5c8b8

NSDF is an HDF5 based format for storing data from neuroscience
simulation.

This script is for demonstrating the use of NSDFWriter class to
dump data in NSDF format.

The present implementation of NSDFWriter puts all value fields
connected to its requestData into
/data/uniform/{className}/{fieldName} 2D dataset - each row
corresponding to one object.

Event data are stored in
/data/event/{className}/{fieldName}/{Id}_{dataIndex}_{fieldIndex}
where the last component is the string representation of the ObjId of
the source.

The model tree (starting below root element) is saved as a tree of
groups under /model/modeltree (one could easily add the fields as
atributes with a little bit of more code).

The mapping between data source and uniformly sampled data is stored
as a dimension scale in /map/uniform/{className}/{fieldName}. That for
event data is stored as a compound dataset in
/map/event/{className}/{fieldName} with a [source, data] columns.

The start and end timestamps of the simulation are saved as file
attributes: C/C++ time functions have this limitation that they give
resolution up to a second, this means for simulation lasting < 1 s the
two timestamps may be identical.

Much of the environment specification is set as HDF5 attributes (which
is a generic feature from HDF5WriterBase).

MOOSE is unit agnostic at present so unit specification is not
implemented in NSDFWriter. But units can be easily added as dataset
attribute if desired as shown in this example.


References:

Ray, Chintaluri, Bhalla and Wojcik. NSDF: Neuroscience Simulation Data
Format, Neuroinformatics, 2015.

http://nsdf.readthedocs.org/en/latest/

"""

import numpy as np
from datetime import datetime
import getpass

import moose

def setup_model():
    """
    Setup a dummy model with a PulseGen and a SpikeGen. The SpikeGen
    detects the leading edges of the pulses created by the PulseGen
    and sends out the event times. We record the PulseGen outputValue
    as Uniform data and leading edge time as Event data in the NSDF
    file.

    """
    simtime = 100.0
    dt = 1e-3
    model = moose.Neutral('/model')
    pulse = moose.PulseGen('/model/pulse')
    pulse.level[0] = 1.0
    pulse.delay[0] = 10
    pulse.width[0] = 20
    t_lead = moose.SpikeGen('/model/t_lead')
    t_lead.threshold = 0.5
    moose.connect(pulse, 'output', t_lead,'Vm');
    nsdf = moose.NSDFWriter('/model/writer')
    nsdf.filename = 'nsdf_demo.h5'
    nsdf.mode = 2 #overwrite existing file
    nsdf.flushLimit = 100
    moose.connect(nsdf, 'requestOut', pulse, 'getOutputValue')
    print(('event input', nsdf.eventInput, nsdf.eventInput.num))
    print(nsdf)

    nsdf.eventInput.num = 1
    ei = nsdf.eventInput[0]
    print((ei.path))
    moose.connect(t_lead, 'spikeOut', nsdf.eventInput[0], 'input')
    tab = moose.Table('spiketab')
    tab.threshold = t_lead.threshold
    clock = moose.element('/clock')
    for ii in range(32):
        moose.setClock(ii, dt)
    moose.connect(pulse, 'output', tab, 'spike')
    print(('Starting simulation at:', datetime.now().isoformat()))
    moose.reinit()
    moose.start(simtime)
    print(('Finished simulation at:', datetime.now().isoformat()))
    np.savetxt('nsdf.txt', tab.vector)
    ###################################
    # Set the environment attributes
    ###################################
    nsdf.stringAttr['title'] = 'NSDF writing demo for moose'
    nsdf.stringAttr['description'] = '''An example of writing data to NSDF file from MOOSE simulation. In
this simulation we generate square pules from a PulseGen object and
use a SpikeGen to detect the threshold crossing events of rising
edges. We store the pulsegen output as Uniform data and the threshold
crossing times as Event data. '''
    nsdf.stringAttr['creator'] = getpass.getuser()
    nsdf.stringVecAttr['software'] = ['python2.7', 'moose3' ]
    nsdf.stringVecAttr['method'] = ['']
    nsdf.stringAttr['rights'] = ''
    nsdf.stringAttr['license'] = 'CC-BY-NC'
    # Specify units. MOOSE is unit agnostic, so we explicitly set the
    # unit attibutes on individual datasets
    nsdf.stringAttr['/data/uniform/PulseGen/outputValue/tunit'] = 's'
    nsdf.stringAttr['/data/uniform/PulseGen/outputValue/unit'] = 'A'
    eventDataPath = '/data/event/SpikeGen/spikeOut/{}_{}_{}/unit'.format(t_lead.vec.value,
                                                                         t_lead.getDataIndex(),
                                                                         t_lead.fieldIndex)
    nsdf.stringAttr[eventDataPath] = 's'

def main():
    setup_model()

if __name__ == '__main__':
    main()

#
# nsdf.py ends here<|MERGE_RESOLUTION|>--- conflicted
+++ resolved
@@ -46,10 +46,7 @@
 # Code:
 """
 NSDF : Neuroscience Simulation Data Format
-<<<<<<< HEAD
-=======
 ^^^^^^^^^^^^^^^^^^^^^^^^^^^^^^^^^^^^^^^^^^
->>>>>>> 41f5c8b8
 
 NSDF is an HDF5 based format for storing data from neuroscience
 simulation.
