import math
import pylab
import numpy
import moose

runtime = 138.0
def makeModel():
    # create container for model
    model = moose.Neutral( 'model' )
    harmonic = moose.CubeMesh( '/model/harmonic' )
    harmonic.volume = 1e-15
    lotka = moose.CubeMesh( '/model/lotka' )
    lotka.volume = 1e-15

    # create molecules and reactions
    x = moose.Pool( '/model/lotka/x' )
    y = moose.Pool( '/model/lotka/y' )
    z = moose.BufPool( '/model/lotka/z' ) # Dummy molecule.
    xreac = moose.Reac( '/model/lotka/xreac' )
    yreac = moose.Reac( '/model/lotka/yreac' )
    xrate = moose.Function( '/model/lotka/xreac/func' )
    yrate = moose.Function( '/model/lotka/yreac/func' )

    # Parameters
    alpha = 1.0
    beta = 1.0
    gamma = 1.0
    delta = 1.0
    k = 1.0
    x.nInit = 200.0
    y.nInit = 100.0
    z.nInit = 0.0
    xrate.x.num = 1
    yrate.x.num = 1
    xrate.expr = "0.01 * x0 * " + str( beta ) + " - " + str( alpha )
    yrate.expr = str( gamma ) + " - 0.01 * x0 * " + str( delta )
    xreac.Kf = k
    yreac.Kf = k
    xreac.Kb = 0
    yreac.Kb = 0

    # connect them up for reactions
    moose.connect( y, 'nOut', xrate.x[0], 'input' )
    moose.connect( x, 'nOut', yrate.x[0], 'input' )
    moose.connect( xrate, 'valueOut', xreac, 'setNumKf' )
    moose.connect( yrate, 'valueOut', yreac, 'setNumKf' )
    moose.connect( xreac, 'sub', x, 'reac' )
    moose.connect( xreac, 'prd', z, 'reac' )
    moose.connect( yreac, 'sub', y, 'reac' )
    moose.connect( yreac, 'prd', z, 'reac' )

    # Create the output tables
    graphs = moose.Neutral( '/model/graphs' )
    xplot = moose.Table2 ( '/model/graphs/x' )
    yplot = moose.Table2 ( '/model/graphs/y' )

    # connect up the tables
    moose.connect( xplot, 'requestOut', x, 'getN' );
    moose.connect( yplot, 'requestOut', y, 'getN' );

def main():
    """
<<<<<<< HEAD
The stochasticLotkaVolterra example is almost identical to the
funcReacLotkaVolterra. It shows how to use function objects
as part of differential equation systems in the framework of the MOOSE
kinetic solvers. Here the difference is that we use a a stochastic
solver. The system is interesting because it illustrates the
instability of Lotka-Volterra systems in stochastic conditions. Here we
see exctinction of one of the species and runaway buildup of the other.
The simulation has to be halted at this point.

Here the system is set up explicitly using the
scripting, in normal use one would expect to use SBML.

In this example we set up a Lotka-Volterra system. The equations
are readily expressed as a pair of reactions each of whose rate is
governed by a function::

        x' = x( alpha - beta.y )
        y' = -y( gamma - delta.x )

This translates into two reactions::

        x ---> z        Kf = beta.y - alpha
        y ---> z        Kf = gamma - delta.x

Here z is a dummy molecule whose concentration is buffered to zero.

The model first runs using default Exponential Euler integration.
This is not particularly accurate even with a small timestep.
The model is then converted to use the deterministic Kinetic solver
Ksolve. This is accurate and faster.

Note that we cannot use the stochastic GSSA solver for this system, it
cannot handle a reaction term whose rate keeps changing.

=======
    The stochasticLotkaVolterra example is almost identical to the
    funcReacLotkaVolterra. It shows how to use function objects
    as part of differential equation systems in the framework of the MOOSE
    kinetic solvers. Here the difference is that we use a a stochastic
    solver. The system is interesting because it illustrates the
    instability of Lotka-Volterra systems in stochastic conditions. Here we
    see exctinction of one of the species and runaway buildup of the other.
    The simulation has to be halted at this point.

    Here the system is set up explicitly using the
    scripting, in normal use one would expect to use SBML.

    In this example we set up a Lotka-Volterra system. The equations
    are readily expressed as a pair of reactions each of whose rate is
    governed by a function::

            x' = x( alpha - beta.y )
            y' = -y( gamma - delta.x )

    This translates into two reactions::

            x ---> z        Kf = beta.y - alpha
            y ---> z        Kf = gamma - delta.x

    Here z is a dummy molecule whose concentration is buffered to zero.

    The model first runs using default Exponential Euler integration.
    This is not particularly accurate even with a small timestep.
    The model is then converted to use the deterministic Kinetic solver
    Ksolve. This is accurate and faster.\n
    Note that we cannot use the stochastic GSSA solver for this system, it
    cannot handle a reaction term whose rate keeps changing.
>>>>>>> 41f5c8b8
    """
    makeModel()

    moose.seed( 1 )
    # A seed of 3 will give an extinction at 79 seconds.

    for i in range( 11, 18 ):
        moose.setClock( i, 0.001 )
    moose.setClock( 18, 0.1 )
    moose.reinit()
    moose.start( runtime ) # Run the model

    # Iterate through all plots, dump their contents to data.plot.
    for x in moose.wildcardFind( '/model/graphs/#' ):
        #x.xplot( 'scriptKineticModel.plot', x.name )
        t = numpy.arange( 0, x.vector.size, 1 ) * x.dt # sec
        pylab.plot( t, x.vector, label=x.name )
    #pylab.ylim( 0, 2.5 )
    pylab.title( "Exponential Euler solution. Note slight error buildup" )
    pylab.legend()


    pylab.figure()
    compt = moose.element( '/model/lotka' )
    ksolve = moose.Gsolve( '/model/lotka/ksolve' )
    stoich = moose.Stoich( '/model/lotka/stoich' )
    stoich.compartment = compt
    stoich.ksolve = ksolve
    stoich.path = '/model/lotka/##'
    moose.reinit()
    moose.start( runtime ) # Run the model

    for i in range( 11, 18 ):
        moose.setClock( i, 0.1 )
    for x in moose.wildcardFind( '/model/graphs/#' ):
        t = numpy.arange( 0, x.vector.size, 1 ) * x.dt # sec
        pylab.plot( t, x.vector, label=x.name )
    #pylab.ylim( 0, 2.5 )
    pylab.title( "GSSA solution." )
    pylab.legend()
    pylab.show()

    quit()

# Run the 'main' if this script is executed standalone.
if __name__ == '__main__':
    main()<|MERGE_RESOLUTION|>--- conflicted
+++ resolved
@@ -60,42 +60,6 @@
 
 def main():
     """
-<<<<<<< HEAD
-The stochasticLotkaVolterra example is almost identical to the
-funcReacLotkaVolterra. It shows how to use function objects
-as part of differential equation systems in the framework of the MOOSE
-kinetic solvers. Here the difference is that we use a a stochastic
-solver. The system is interesting because it illustrates the
-instability of Lotka-Volterra systems in stochastic conditions. Here we
-see exctinction of one of the species and runaway buildup of the other.
-The simulation has to be halted at this point.
-
-Here the system is set up explicitly using the
-scripting, in normal use one would expect to use SBML.
-
-In this example we set up a Lotka-Volterra system. The equations
-are readily expressed as a pair of reactions each of whose rate is
-governed by a function::
-
-        x' = x( alpha - beta.y )
-        y' = -y( gamma - delta.x )
-
-This translates into two reactions::
-
-        x ---> z        Kf = beta.y - alpha
-        y ---> z        Kf = gamma - delta.x
-
-Here z is a dummy molecule whose concentration is buffered to zero.
-
-The model first runs using default Exponential Euler integration.
-This is not particularly accurate even with a small timestep.
-The model is then converted to use the deterministic Kinetic solver
-Ksolve. This is accurate and faster.
-
-Note that we cannot use the stochastic GSSA solver for this system, it
-cannot handle a reaction term whose rate keeps changing.
-
-=======
     The stochasticLotkaVolterra example is almost identical to the
     funcReacLotkaVolterra. It shows how to use function objects
     as part of differential equation systems in the framework of the MOOSE
@@ -128,7 +92,6 @@
     Ksolve. This is accurate and faster.\n
     Note that we cannot use the stochastic GSSA solver for this system, it
     cannot handle a reaction term whose rate keeps changing.
->>>>>>> 41f5c8b8
     """
     makeModel()
 
