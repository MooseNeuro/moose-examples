--- conflicted
+++ resolved
@@ -4,12 +4,8 @@
 import moose
 
 def main():
-<<<<<<< HEAD
-    """This is to show a _raw_ way of traversing messages."""
-=======
     """This is to show a 'raw' way of traversing messages."""
 
->>>>>>> 41f5c8b8
     connectionProbability = 0.5
     net = moose.IntFire('/net1', 10)
     syn = moose.SimpleSynHandler( '/net1/sh', 10 )
@@ -25,8 +21,4 @@
             print(('\t--> %s.%s' % (dest.path, df)))
 
 if __name__ == '__main__':
-<<<<<<< HEAD
-        main()
-=======
-    main()
->>>>>>> 41f5c8b8
+    main()