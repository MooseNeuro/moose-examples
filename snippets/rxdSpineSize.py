import math
import pylab
import numpy
import matplotlib.pyplot as plt
import moose
import sys
sys.path.append( '../util' )
import rdesigneur as rd
from PyQt4 import QtGui
import moogli
import moogli.extensions.moose
import matplotlib

doMoo = True
PI = 3.141592653
ScalingForTesting = 10
RM = 1.0 / ScalingForTesting
RA = 1.0 * ScalingForTesting
CM = 0.01 * ScalingForTesting
runtime = 100.0
frameruntime = 1.0
diffConst = 5e-12
dendLen = 100e-6
diffLen = 1.0e-6
dendDia = 2e-6
somaDia = 5e-6
concInit = 0.001    # 1 millimolar
spineSpacing = 10e-6
spineSpacingDistrib = 1e-6
spineSize = 1.0
spineSizeDistrib = 0.5
spineAngle= numpy.pi / 2.0
spineAngleDistrib = 0.0

def makeCellProto( name ):
    elec = moose.Neuron( '/library/' + name )
    ecompt = []
    soma = rd.buildCompt( elec, 'soma', dx=somaDia, dia=somaDia, x=-somaDia, RM=RM, RA=RA, CM=CM )
    dend = rd.buildCompt( elec, 'dend', dx=dendLen, dia=dendDia, x=0, RM=RM, RA=RA, CM=CM )
    moose.connect( soma, 'axial', dend, 'raxial' )
    elec.buildSegmentTree()

def makeChemProto( name ):
    chem = moose.Neutral( '/library/' + name )
    comptVol = diffLen * dendDia * dendDia * PI / 4.0
    for i in ( ['dend', comptVol], ['spine', 1e-19], ['psd', 1e-20] ):
        print(('making ', i))
        compt = moose.CubeMesh( chem.path + '/' + i[0] )
        compt.volume = i[1]
        z = moose.Pool( compt.path + '/z' )
        z.concInit = 0.0
        z.diffConst = diffConst
    nInit = comptVol * 6e23 * concInit
    nstr = str( 1/nInit)

    x = moose.Pool( chem.path + '/dend/x' )
    x.diffConst = diffConst
    func = moose.Function( x.path + '/func' )
    func.expr = "-x0 * (0.3 - " + nstr + " * x0) * ( 1 - " + nstr + " * x0)"
    print((func.expr))
    func.x.num = 1
    moose.connect( x, 'nOut', func.x[0], 'input' )
    moose.connect( func, 'valueOut', x, 'increment' )
    z = moose.element( '/library/' + name + '/dend/z' )
    reac = moose.Reac( '/library/' + name + '/dend/reac' )
    reac.Kf = 1
    reac.Kb = 10
    moose.connect( reac, 'sub', x, 'reac' )
    moose.connect( reac, 'prd', z, 'reac' )

def makeModel():
    moose.Neutral( '/library' )
    makeCellProto( 'cellProto' )
    makeChemProto( 'cProto' )
    rdes = rd.rdesigneur( useGssa = False,
            turnOffElec = True,
            combineSegments = False,
            stealCellFromLibrary = True,
            diffusionLength = 1e-6,
            cellProto = [['cellProto', 'elec' ]] ,
            spineProto = [['makePassiveSpine()', 'spine' ]] ,
            chemProto = [['cProto', 'chem' ]] ,
            spineDistrib = [
                ['spine', '#',
                str( spineSpacing ), str( spineSpacingDistrib ),
                str( spineSize ), str( spineSizeDistrib ),
                str( spineAngle ), str( spineAngleDistrib )
                ] 
            ],
            chemDistrib = [[ "chem", "#dend#,#psd#", "install", "1" ]],
            adaptorList = [
                [ 'psd/z', 'n', 'spine', 'psdArea', 50.0e-15, 500e-15 ],
                ]
        )
    moose.seed(1234)
    rdes.buildModel( '/model' )
    print (('built model'))
    x = moose.vec( '/model/chem/dend/x' )
    x.concInit = 0.0
    for i in range( 0,20 ):
        x[i].concInit = concInit

def makePlot( name, srcVec, field ):
    tab = moose.Table2('/graphs/' + name + 'Tab', len( srcVec ) ).vec
    for i in zip(srcVec, tab):
        moose.connect(i[1], 'requestOut', i[0], field)
    return tab


def displayPlots():
    for x in moose.wildcardFind( '/graphs/#[0]' ):
        tab = moose.vec( x )
        for i in range( len( tab ) ):
            pylab.plot( tab[i].vector, label=x.name[:-3] + " " + str( i ) )
        pylab.legend()
        pylab.figure()

def main():
    """
This illustrates the use of rdesigneur to build a simple dendrite with
spines, and then to resize them using spine fields. These are the
fields that would be changed dynamically in a simulation with reactions
that affect spine geometry.
In this simulation there is a propagating reaction wave using a
highly abstracted equation, whose product diffuses into the spines and
makes them bigger.

<<<<<<< HEAD
    """
=======
    eHead = moose.wildcardFind( '/model/elec/#head#' )
    oldDia = [ i.diameter for i in eHead ]
    graphs = moose.Neutral( '/graphs' )
    #makePlot( 'psd_x', moose.vec( '/model/chem/psd/x' ), 'getN' )
    #makePlot( 'head_x', moose.vec( '/model/chem/spine/x' ), 'getN' )
    makePlot( 'dend_x', moose.vec( '/model/chem/dend/x' ), 'getN' )
    makePlot( 'dend_z', moose.vec( '/model/chem/dend/z' ), 'getN' )
    makePlot( 'head_z', moose.vec( '/model/chem/spine/z' ), 'getN' )
    makePlot( 'psd_z', moose.vec( '/model/chem/psd/z' ), 'getN' )
    makePlot( 'headDia', eHead, 'getDiameter' )

    '''
    debug = moose.PyRun( '/pyrun' )
    debug.tick = 10
    debug.runString = """print "RUNNING: ", moose.element( '/model/chem/psd/z' ).n, moose.element( '/model/elec/head0' ).diameter"""
    '''
    moose.reinit()
    moose.start( runtime )

    displayPlots()
    pylab.plot( oldDia, label = 'old Diameter' )
    pylab.plot( [ i.diameter for i in eHead ], label = 'new Diameter' )
    pylab.legend()
    pylab.show()

    if doMoo:
        app = QtGui.QApplication(sys.argv)
        morphology = moogli.read_morphology_from_moose( name="", path = '/model/elec' )
        widget = moogli.MorphologyViewerWidget( morphology )
        widget.show()
        return app.exec_()
    quit()

# Run the 'main' if this script is executed standalone.
>>>>>>> 88f62085

    makeModel()
    elec = moose.element( '/model/elec' )
    elec.setSpineAndPsdMesh( moose.element('/model/chem/spine'), moose.element('/model/chem/psd') )

    eHead = moose.wildcardFind( '/model/elec/#head#' )
    oldDia = [ i.diameter for i in eHead ]
    graphs = moose.Neutral( '/graphs' )
    #makePlot( 'psd_x', moose.vec( '/model/chem/psd/x' ), 'getN' )
    #makePlot( 'head_x', moose.vec( '/model/chem/spine/x' ), 'getN' )
    makePlot( 'dend_x', moose.vec( '/model/chem/dend/x' ), 'getN' )
    dendZ = makePlot( 'dend_z', moose.vec( '/model/chem/dend/z' ), 'getN' )
    makePlot( 'head_z', moose.vec( '/model/chem/spine/z' ), 'getN' )
    psdZ = makePlot( 'psd_z', moose.vec( '/model/chem/psd/z' ), 'getN' )
    diaTab = makePlot( 'headDia', eHead, 'getDiameter' )
    dendrite = moose.element("/model/elec/dend")
    dendrites = [dendrite.path + "/" + str(i) for i in range(len(dendZ))]
    moose.reinit()

    spineHeads = moose.wildcardFind( '/model/elec/#head#')

    if doMoo:
        app = QtGui.QApplication(sys.argv)
        viewer = create_viewer("/model/elec", dendrite, dendZ, diaTab, psdZ)
        viewer.showMaximized()
        viewer.start()
        return app.exec_()


def create_viewer(path, moose_dendrite, dendZ, diaTab, psdZ):
    network = moogli.extensions.moose.read(path=path,
                                           vertices=15)

    dendrite = network.groups["dendrite"].shapes[moose_dendrite.path]
    chem_compt_group = dendrite.subdivide(len(dendZ))
    normalizer = moogli.utilities.normalizer(0.0,
                                             300.0,
                                             clipleft=True,
                                             clipright=True)
    colormap = moogli.colors.MatplotlibColorMap(matplotlib.cm.rainbow)
    mapper = moogli.utilities.mapper(colormap, normalizer)

    def readValues(tables):
        values = []
        for i in range(len(tables)):
            values.append(tables[i].vector[-1])
        return values

    def prelude(view):
        view.home()
        view.pitch(math.pi / 3.0)
        view.zoom(0.3)
        network.groups["soma"].set("color", moogli.colors.RED)
        network.groups["spine"].groups["shaft"].set("color",
                                                    moogli.colors.RED)

    def interlude(view):
        moose.start(frameruntime)
        network.groups["spine"].groups["head"].set("radius",
                                                   readValues(diaTab),
                                                   lambda x: x * 0.5e6)
        network.groups["spine"].groups["head"].set("color",
                                                   readValues(psdZ),
                                                   mapper)
        chem_compt_group.set("color",
                             readValues(dendZ),
                             mapper)
        if moose.element("/clock").currentTime >= runtime:
            view.stop()

    viewer = moogli.Viewer("Viewer")
    viewer.attach_shapes(list(network.shapes.values()))
    viewer.detach_shape(dendrite)
    viewer.attach_shapes(list(chem_compt_group.shapes.values()))

    view = moogli.View("main-view",
                       prelude=prelude,
                       interlude=interlude)
    cb = moogli.widgets.ColorBar(id="cb",
                                 title="Molecule #",
                                 text_color=moogli.colors.BLACK,
                                 position=moogli.geometry.Vec3f(0.975, 0.5, 0.0),
                                 size=moogli.geometry.Vec3f(0.30, 0.05, 0.0),
                                 text_font="/usr/share/fonts/truetype/ubuntu-font-family/Ubuntu-R.ttf",
                                 orientation=math.pi / 2.0,
                                 text_character_size=20,
                                 label_formatting_precision=0,
                                 colormap=moogli.colors.MatplotlibColorMap(matplotlib.cm.rainbow),
                                 color_resolution=100,
                                 scalar_range=moogli.geometry.Vec2f(0.0,
                                                                    300.0))
    view.attach_color_bar(cb)
    viewer.attach_view(view)
    return viewer


if __name__ == '__main__':
<<<<<<< HEAD
    main()
=======
    if doMoo:
        showVisualization()
    else:
        main()
>>>>>>> 88f62085
<|MERGE_RESOLUTION|>--- conflicted
+++ resolved
@@ -125,9 +125,6 @@
 highly abstracted equation, whose product diffuses into the spines and
 makes them bigger.
 
-<<<<<<< HEAD
-    """
-=======
     eHead = moose.wildcardFind( '/model/elec/#head#' )
     oldDia = [ i.diameter for i in eHead ]
     graphs = moose.Neutral( '/graphs' )
@@ -162,7 +159,6 @@
     quit()
 
 # Run the 'main' if this script is executed standalone.
->>>>>>> 88f62085
 
     makeModel()
     elec = moose.element( '/model/elec' )
@@ -260,11 +256,7 @@
 
 
 if __name__ == '__main__':
-<<<<<<< HEAD
-    main()
-=======
     if doMoo:
         showVisualization()
     else:
-        main()
->>>>>>> 88f62085
+        main()