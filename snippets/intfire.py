--- conflicted
+++ resolved
@@ -105,10 +105,5 @@
     connect_spikegen()
     setup_synapse()
 
-<<<<<<< HEAD
-if __name__ == '__main__':
-    main()
-=======
->>>>>>> 41f5c8b8
 #
 # intfire.py ends here