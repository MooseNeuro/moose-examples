--- conflicted
+++ resolved
@@ -49,13 +49,8 @@
 
 def connect_two_intfires():
     """
-<<<<<<< HEAD
-    Connect two IntFire neurons so that spike events in one gets
-    transmitted to synapse of the other.
-=======
 Connect two IntFire neurons so that spike events in one gets
 transmitted to synapse of the other.
->>>>>>> 70543254
     """
     if1 = moose.IntFire('if1')
     if2 = moose.IntFire('if2')
@@ -68,13 +63,6 @@
 
 def connect_spikegen():
     """
-<<<<<<< HEAD
-    Connect a SpikeGen object to an IntFire neuron such that spike
-    events in spikegen get transmitted to the synapse of the IntFire
-    neuron.
-    """
-    if3 = moose.IntFire('if3')
-=======
 Connect a SpikeGen object to an IntFire neuron such that spike
 events in spikegen get transmitted to the synapse of the IntFire
 neuron.
@@ -82,7 +70,6 @@
 
     if3 = moose.IntFire('if3')
    
->>>>>>> 70543254
     sf3 = moose.SimpleSynHandler( 'if3/sh' )
     moose.connect( sf3, 'activationOut', if3, 'activation' )
     sf3.synapse.num = 1
@@ -92,12 +79,8 @@
 
 def setup_synapse():
     """
-<<<<<<< HEAD
-    Create an intfire object and create two synapses on it.
-=======
 Create an intfire object and create two synapses on it.
 
->>>>>>> 70543254
     """
     if4 = moose.IntFire('if4')
     sf4 = moose.SimpleSynHandler( 'if4/sh' )
@@ -113,14 +96,9 @@
 
 def main():
     """
-<<<<<<< HEAD
-    Demonstrates connection between 2 IntFire neurons to observe
-    spike generation.
-=======
 Demonstrates connection between 2 IntFire neurons to observe
 spike generation.
 
->>>>>>> 70543254
     """
     connect_two_intfires()
     connect_spikegen()
