--- conflicted
+++ resolved
@@ -6,14 +6,11 @@
 #** GNU Lesser General Public License version 2.1
 #** See the file COPYING.LIB for the full notice.
 #**********************************************************************/
-<<<<<<< HEAD
-=======
 # This snippet sets up a recurrent network of LIF objects, using
 # SimpleSynHandlers to deal with spiking events. 
 # It isn't very satisfactory as activity runs down after a while.
 # It is a good example for using the LIF, setting up random
 # connectivity, and using SynHandlers.
->>>>>>> 2eb5fa88
 
 import os
 import random
@@ -87,37 +84,6 @@
             moose.connect( network.vec[k], 'spikeOut', stats.vec[i], 'addSpike' )
     moose.connect( plots, 'requestOut', stats, 'getMean', 'OneToOne' )
 
-<<<<<<< HEAD
-        network = moose.LIF( 'network', size );
-        syns = moose.SimpleSynHandler( '/network/syns', size );
-        moose.connect( syns, 'activationOut', network, 'activation', 'OneToOne' )
-        moose.le( '/network' )
-        syns.vec.numSynapses = [1] * size
-        sv = moose.vec( '/network/syns/synapse' )
-        print(('before connect t = ', time.time() - t0))
-        mid = moose.connect( network, 'spikeOut', sv, 'addSpike', 'Sparse')
-        print(('after connect t = ', time.time() - t0))
-        #print mid.destFields
-        m2 = moose.element( mid )
-        m2.setRandomConnectivity( connectionProbability, 5489 )
-        print(('after setting connectivity, t = ', time.time() - t0))
-        #network.vec.Vm = [(Vmax*random.random()) for r in range(size)]
-        network.vec.Vm = nprand.rand( size ) * Vmax
-        network.vec.thresh = thresh
-        network.vec.refractoryPeriod = refractoryPeriod
-        network.vec.Rm = 1e10
-        network.vec.Cm = 5e-9
-        numSynVec = syns.vec.numSynapses
-        print(('Middle of setup, t = ', time.time() - t0))
-        numTotSyn = sum( numSynVec )
-        print((numSynVec.size, ', tot = ', numTotSyn,  ', numSynVec = ', numSynVec))
-        for item in syns.vec:
-                sh = moose.element( item )
-                sh.synapse.delay = delayMin +  (delayMax - delayMin ) * nprand.rand( len( sh.synapse ) )
-                #sh.synapse.delay = [ (delayMin + random.random() * (delayMax - delayMin ) for r in range( len( sh.synapse ) ) ]
-                sh.synapse.weight = nprand.rand( len( sh.synapse ) ) * weightMax
-        print(('after setup, t = ', time.time() - t0))
-=======
     #moose.useClock( 0, '/network/syns,/network', 'process' )
     moose.useClock( 0, '/network/syns', 'process' )
     moose.useClock( 1, '/network', 'process' )
@@ -147,24 +113,8 @@
     pylab.ylabel( "Rate (Hz)" )
     pylab.legend()
     pylab.show()
->>>>>>> 2eb5fa88
 
 
 
-<<<<<<< HEAD
-def main():
-	"""
-	This snippet sets up a recurrent network of LIF objects, using
-	SimpleSynHandlers to deal with spiking events.
-	It isn't very satisfactory as activity runs down after a while.
-	It is a good example for using the LIF, setting up random
-	connectivity, and using SynHandlers.
-	"""
-	make_network()
-
 if __name__ == '__main__':
-	main()
-=======
-if __name__ == '__main__':
-    make_network()
->>>>>>> 2eb5fa88
+    make_network()