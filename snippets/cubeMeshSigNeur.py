--- conflicted
+++ resolved
@@ -2,10 +2,7 @@
 
 # Commentary:
 #
-<<<<<<< HEAD
-=======
 # A toy compartmental neuronal + chemical model in just a cubic volume
->>>>>>> 41f5c8b8
 #
 # This program is free software; you can redistribute it and/or
 # modify it under the terms of the GNU General Public License as
