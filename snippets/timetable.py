--- conflicted
+++ resolved
@@ -44,8 +44,6 @@
 #
 
 # Code:
-<<<<<<< HEAD
-=======
 """Demonstrates the use of TimeTable elements in MOOSE.
 
 This script creates two time tables, #1 is filled with entries in a
@@ -59,7 +57,6 @@
 to demonstrate artificial spike event generation.
 
 """
->>>>>>> 41f5c8b8
 
 import os
 import numpy as np
@@ -170,19 +167,9 @@
 
     """
     timetable_demo()
-<<<<<<< HEAD
-
-if __name__ == '__main__':
-    main()
 
 
 
 
-=======
-
-
-
-
->>>>>>> 41f5c8b8
 #
 # timetable.py ends here