--- conflicted
+++ resolved
@@ -42,12 +42,8 @@
 import matplotlib.pyplot as plt
 import sys
 import pylab
-<<<<<<< HEAD
 from moose.SBML import *
 import os.path
-=======
-import moose.SBML
->>>>>>> 8a472050
 
 def main():
     """ This example illustrates loading, running of an SBML model defined in XML format.\n
@@ -71,12 +67,9 @@
         runtime = 20.0
     else:
         runtime = float(sys.argv[2])
-<<<<<<< HEAD
-=======
         
     # Loading the sbml file into MOOSE, models are loaded in path/model
     sbmlId = moose.SBML.readSBML.mooseReadSBML(mfile,'sbml')
->>>>>>> 8a472050
     
     # Loading the sbml file into MOOSE, models are loaded in path/model
     sbmlId = mooseReadSBML(mfile,'/sbml')
