--- conflicted
+++ resolved
@@ -52,38 +52,6 @@
 RUNTIME = 200.0
 SIMDT = 1.0
 
-<<<<<<< HEAD
-
-import moose
-import pylab
-import numpy
-RUNTIME = 200.0
-SIMDT = 1.0
-
-def main():
-    """
-    Pulse generator example
-
-    This example shows the full range of operations of PulseGen objects
-    with a reimplementation of corresponding GENESIS demo.
-
-    A PulseGen object can be run in three modes: free running
-    (trigMode=0), triggered (trigMode=1) and gated (trigMode=2).
-
-    In the free running mode it keeps repeating the pulse series
-    indefinitely.
-
-    In triggered mode, it generates a pulse series on the leading edge of
-    the trigger signal coming to its `input` field. The trigger can be the
-    `output` of another PulseGen as in this example.
-
-    In gated mode, the PulseGen acts as if it was free-running as long as
-    the `input` remains high.
-
-    """
-
-
-=======
 def main():
     """
 This example shows the full range of operations of PulseGen objects
@@ -104,7 +72,6 @@
 
     """
 
->>>>>>> 41f5c8b8
     # Pulse generator with trigger mode = 0 This is free running - and
     # creates a series of pulses
     pulse0 = moose.PulseGen("/pulse0")
@@ -197,9 +164,5 @@
 
 if __name__ == '__main__':
     main()
-<<<<<<< HEAD
-
-=======
->>>>>>> 41f5c8b8
 #
 # pulsegen2.py ends here