<<<<<<< HEAD
import moose
from pylab import *

numrepeats = 10         # repeat runtime for numrepeats

frate = 1.0             # pre- and post-synaptic firing rate
                        # 1 Hz gives ~300s lifetime, ~0.2 efficacy (weight)
                        # 10 Hz gives ~10s lifetime, ~0.5 efficacy (weight)
                        # high firing rates make synaptic efficacy go to 0.5.
runtime = 600.0/frate   # s

#############################################
# Ca Plasticity parameters: synapses (not for ExcInhNetBase)
#############################################

## Cortical slice values -- Table Suppl 2 in Graupner & Brunel 2012
## Also used in Higgins et al 2014
tauCa = 22.6936e-3      # s # Ca decay time scale
tauSyn = 346.3615       # s # synaptic plasticity time scale
## in vitro values in Higgins et al 2014, faster plasticity
CaPre = 0.56175         # mM
CaPost = 1.2964         # mM
## in vivo values in Higgins et al 2014, slower plasticity
#CaPre = 0.33705         # mM
#CaPost = 0.74378        # mM
delayD = 4.6098e-3      # s # CaPre is added to Ca after this delay
                        # proxy for rise-time of NMDA
thetaD = 1.0            # mM # depression threshold for Ca
thetaP = 1.3            # mM # potentiation threshold for Ca
gammaD = 331.909        # factor for depression term
gammaP = 725.085        # factor for potentiation term

J = 5e-3 # V            # delta function synapse, adds to Vm
weight = 0.43           # initial synaptic weight
                        # gammaP/(gammaP+gammaD) = eq weight w/o noise
                        # see eqn (22), noiseSD also appears
                        # but doesn't work here,
                        # weights away from 0.4 - 0.5 screw up the STDP rule!!

bistable = True        # if bistable is True, use bistable potential for weights
noisy = True           # use noisy weight updates given by noiseSD
noiseSD = 3.3501        # if noisy, use noiseSD (3.3501 from Higgins et al 2014)

##########################################

def main():
    """
Simulate pre and post Poisson firing for a synapse with
Ca plasticity of Graupner and Brunel 2012.
See the trace over time (lifetime) for the synaptic efficacy,
similar to figure 2A of Higgins, Graupner, Brunel, 2014.

Author: Aditya Gilra, NCBS, Bangalore, October, 2014.

    """
=======

#/**********************************************************************
#** This program is part of 'MOOSE', the
#** Messaging Object Oriented Simulation Environment.
#**           Copyright (C) 2003-2014 Upinder S. Bhalla. and NCBS
#** It is made available under the terms of the
#** GNU Lesser General Public License version 2.1
#** See the file COPYING.LIB for the full notice.
#**********************************************************************/

import moose
from pylab import *

def main():
    """
    Simulate pre and post Poisson firing for a synapse with
    Ca plasticity of Graupner and Brunel 2012.
    See the trace over time (lifetime) for the synaptic efficacy,
    similar to figure 2A of Higgins, Graupner, Brunel, 2014.

    Author: Aditya Gilra, NCBS, Bangalore, October, 2014.
    """

    numrepeats = 10         # repeat runtime for numrepeats

    frate = 1.0             # pre- and post-synaptic firing rate
                            # 1 Hz gives ~300s lifetime, ~0.2 efficacy (weight)
                            # 10 Hz gives ~10s lifetime, ~0.5 efficacy (weight)
                            # high firing rates make synaptic efficacy go to 0.5.
    runtime = 600.0/frate   # s

    #############################################
    # Ca Plasticity parameters: synapses (not for ExcInhNetBase)
    #############################################

    ## Cortical slice values -- Table Suppl 2 in Graupner & Brunel 2012
    ## Also used in Higgins et al 2014
    tauCa = 22.6936e-3      # s # Ca decay time scale
    tauSyn = 346.3615       # s # synaptic plasticity time scale
    ## in vitro values in Higgins et al 2014, faster plasticity
    CaPre = 0.56175         # mM
    CaPost = 1.2964         # mM
    ## in vivo values in Higgins et al 2014, slower plasticity
    #CaPre = 0.33705         # mM
    #CaPost = 0.74378        # mM
    delayD = 4.6098e-3      # s # CaPre is added to Ca after this delay
                            # proxy for rise-time of NMDA
    thetaD = 1.0            # mM # depression threshold for Ca
    thetaP = 1.3            # mM # potentiation threshold for Ca
    gammaD = 331.909        # factor for depression term
    gammaP = 725.085        # factor for potentiation term

    J = 5e-3 # V            # delta function synapse, adds to Vm
    weight = 0.43           # initial synaptic weight
                            # gammaP/(gammaP+gammaD) = eq weight w/o noise
                            # see eqn (22), noiseSD also appears
                            # but doesn't work here,
                            # weights away from 0.4 - 0.5 screw up the STDP rule!!

    bistable = True        # if bistable is True, use bistable potential for weights
    noisy = True           # use noisy weight updates given by noiseSD
    noiseSD = 3.3501        # if noisy, use noiseSD (3.3501 from Higgins et al 2014)

    ##########################################
>>>>>>> 41f5c8b8

    prePoisson = moose.RandSpike('/pre')
    prePoisson.rate = frate
    postPoisson = moose.RandSpike('/post')
    postPoisson.rate = frate

    syn = moose.GraupnerBrunel2012CaPlasticitySynHandler( '/syn' )
    syn.numSynapses = 1     # 1 synapse
                            # many pre-synaptic inputs can connect to a synapse

    # spikes from presynaptic Poisson generator
    moose.connect( prePoisson,'spikeOut', syn.synapse[0], 'addSpike')

    # post-synaptic spikes from postsynaptic Poisson generator
    moose.connect( postPoisson, 'spikeOut', syn, 'addPostSpike')

    syn.synapse[0].delay = 0.0
    syn.synapse[0].weight = 1.0 # starting weight to decay from
    syn.CaInit = 0.0
    syn.tauCa = tauCa
    syn.tauSyn = tauSyn
    syn.CaPre = CaPre
    syn.CaPost = CaPost
    syn.delayD = delayD
    syn.thetaD = thetaD
    syn.thetaP = thetaP
    syn.gammaD = gammaD
    syn.gammaP = gammaP
    syn.weightMax = 1.0     # bounds on the weight
    syn.weightMin = 0.

    syn.noisy = noisy
    syn.noiseSD = noiseSD
    syn.bistable = bistable

    # ###########################################
    # Setting up tables
    # ###########################################

    CaTable = moose.Table( '/plotCa', 1 )
    moose.connect( CaTable, 'requestOut', syn, 'getCa')
    WtTable = moose.Table( '/plotWeight', 1 )
    moose.connect( WtTable, 'requestOut', syn.synapse[0], 'getWeight')

    # ###########################################
    # Simulate
    # ###########################################

    dt = 1e-3 # s
    # moose simulation
    #moose.useClock( 0, '/syn', 'process' )
    #moose.useClock( 1, '/pre', 'process' )
    #moose.useClock( 1, '/post', 'process' )
    # I think MOOSE uses a different clock than 3 for Tables
    # anyway, we use the default one and set all clocks to dt below
    #moose.useClock( 3, '/plotCa', 'process' )
    #moose.useClock( 3, '/plotWeight', 'process' )
    ## use setClock to set the dt different from default dt
    for i in range(10):
        moose.setClock( i, dt )

    moose.seed(100)
    moose.reinit()

    # function to make the aPlus and aMinus settle to equilibrium values
    print(("Rates of pre- and post-syanptic neurons =",frate))
    WtSeries = []
    numsteps = int(runtime/dt)
    for i in range(numrepeats):
        syn.synapse[0].weight = 1.0 # starting weight to decay from
        syn.Ca = 0.0
        print(("Repeat number",i,"running..."))
        moose.start(runtime)
        WtSeries.append(WtTable.vector[i*numsteps:(i+1)*numsteps])
    WtSeries = array(WtSeries)
    WtMean = mean(WtSeries,axis=0)
    print("plotting...")

    # ###########################################
    # Plot the simulated weights and Ca vs time
    # ###########################################

    timeseries = linspace(0.0,runtime,numsteps)
    # Ca plots for the synapse
    # only the first repeat
    figure(facecolor='w')
    plot(timeseries,CaTable.vector[:numsteps],color='r')
    plot((timeseries[0],timeseries[-1]),(thetaP,thetaP),color='k',\
        linestyle='dashed',label='pot thresh')
    plot((timeseries[0],timeseries[-1]),(thetaD,thetaD),color='b',\
        linestyle='dashed',label='dep thresh')
    legend()
    xlabel('time (s)')
    ylabel('Ca (arb)')
    title("Ca conc in the synapse @ "+str(frate)+" Hz firing")

    # Weight plots for the synapse
    figure(facecolor='w')
    for i in range(numrepeats):
        plot(timeseries,WtSeries[i],alpha=0.5)
    plot(timeseries,WtMean,color='k',linewidth=2)
    xlabel('time (s)')
    ylabel('Efficacy')
    title("Efficacy of the synapse @ "+str(frate)+" Hz firing")

    show()

if __name__ == '__main__':
    main()<|MERGE_RESOLUTION|>--- conflicted
+++ resolved
@@ -1,60 +1,3 @@
-<<<<<<< HEAD
-import moose
-from pylab import *
-
-numrepeats = 10         # repeat runtime for numrepeats
-
-frate = 1.0             # pre- and post-synaptic firing rate
-                        # 1 Hz gives ~300s lifetime, ~0.2 efficacy (weight)
-                        # 10 Hz gives ~10s lifetime, ~0.5 efficacy (weight)
-                        # high firing rates make synaptic efficacy go to 0.5.
-runtime = 600.0/frate   # s
-
-#############################################
-# Ca Plasticity parameters: synapses (not for ExcInhNetBase)
-#############################################
-
-## Cortical slice values -- Table Suppl 2 in Graupner & Brunel 2012
-## Also used in Higgins et al 2014
-tauCa = 22.6936e-3      # s # Ca decay time scale
-tauSyn = 346.3615       # s # synaptic plasticity time scale
-## in vitro values in Higgins et al 2014, faster plasticity
-CaPre = 0.56175         # mM
-CaPost = 1.2964         # mM
-## in vivo values in Higgins et al 2014, slower plasticity
-#CaPre = 0.33705         # mM
-#CaPost = 0.74378        # mM
-delayD = 4.6098e-3      # s # CaPre is added to Ca after this delay
-                        # proxy for rise-time of NMDA
-thetaD = 1.0            # mM # depression threshold for Ca
-thetaP = 1.3            # mM # potentiation threshold for Ca
-gammaD = 331.909        # factor for depression term
-gammaP = 725.085        # factor for potentiation term
-
-J = 5e-3 # V            # delta function synapse, adds to Vm
-weight = 0.43           # initial synaptic weight
-                        # gammaP/(gammaP+gammaD) = eq weight w/o noise
-                        # see eqn (22), noiseSD also appears
-                        # but doesn't work here,
-                        # weights away from 0.4 - 0.5 screw up the STDP rule!!
-
-bistable = True        # if bistable is True, use bistable potential for weights
-noisy = True           # use noisy weight updates given by noiseSD
-noiseSD = 3.3501        # if noisy, use noiseSD (3.3501 from Higgins et al 2014)
-
-##########################################
-
-def main():
-    """
-Simulate pre and post Poisson firing for a synapse with
-Ca plasticity of Graupner and Brunel 2012.
-See the trace over time (lifetime) for the synaptic efficacy,
-similar to figure 2A of Higgins, Graupner, Brunel, 2014.
-
-Author: Aditya Gilra, NCBS, Bangalore, October, 2014.
-
-    """
-=======
 
 #/**********************************************************************
 #** This program is part of 'MOOSE', the
@@ -119,7 +62,6 @@
     noiseSD = 3.3501        # if noisy, use noiseSD (3.3501 from Higgins et al 2014)
 
     ##########################################
->>>>>>> 41f5c8b8
 
     prePoisson = moose.RandSpike('/pre')
     prePoisson.rate = frate
