# vectors.py ---
#
# Filename: vectors.py
# Description:
# Author: Subhasis Ray
# Maintainer:
# Created: Tue May  6 12:49:53 2014 (+0530)
# Version:
# Last-Updated:
#           By:
#     Update #: 0
# URL:
# Keywords:
# Compatibility:
#
#

# Commentary:
#
#
#
#

# Change log:
#
#
#
#
# This program is free software; you can redistribute it and/or
# modify it under the terms of the GNU General Public License as
# published by the Free Software Foundation; either version 3, or
# (at your option) any later version.
#
# This program is distributed in the hope that it will be useful,
# but WITHOUT ANY WARRANTY; without even the implied warranty of
# MERCHANTABILITY or FITNESS FOR A PARTICULAR PURPOSE.  See the GNU
# General Public License for more details.
#
# You should have received a copy of the GNU General Public License
# along with this program; see the file COPYING.  If not, write to
# the Free Software Foundation, Inc., 51 Franklin Street, Fifth
# Floor, Boston, MA 02110-1301, USA.

#
#

# Code:

import sys
sys.path.append('../../python')
import moose
import pylab as pl
import numpy as np

def main():
    """Demonstrates how to use vectors of moose elements"""
    comps = moose.vec(path='mycomps', n=2800, dtype='Compartment')
    comps.Em = np.random.sample(len(comps))
    pl.plot(comps.Em)
    pl.show()
<<<<<<< HEAD

if __name__ == '__main__':
    main()

=======

if __name__ == '__main__':
    main()
>>>>>>> 41f5c8b8
#
# vectors.py ends here<|MERGE_RESOLUTION|>--- conflicted
+++ resolved
@@ -58,15 +58,8 @@
     comps.Em = np.random.sample(len(comps))
     pl.plot(comps.Em)
     pl.show()
-<<<<<<< HEAD
 
 if __name__ == '__main__':
     main()
-
-=======
-
-if __name__ == '__main__':
-    main()
->>>>>>> 41f5c8b8
 #
 # vectors.py ends here