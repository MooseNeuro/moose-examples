import math
import pylab
import numpy
import moose

runtime = 120.0
def makeModel():
    # create container for model
    model = moose.Neutral( 'model' )
    harmonic = moose.CubeMesh( '/model/harmonic' )
    harmonic.volume = 1e-15
    lotka = moose.CubeMesh( '/model/lotka' )
    lotka.volume = 1e-15

    # create molecules and reactions
    p = moose.Pool( '/model/harmonic/p' )
    v = moose.Pool( '/model/harmonic/v' )
    pdot = moose.Function( '/model/harmonic/p/func' )
    vdot = moose.Function( '/model/harmonic/v/func' )

    # Parameters
    offset1 = 1.0
    offset2 = 1.0
    k = 0.1
    p.nInit = offset1
    v.nInit = offset2 + 0.1
    pdot.x.num = 1
    vdot.x.num = 1
    pdot.expr = "x0 - " + str( offset1 )
    vdot.expr = "-" + str( k ) + " * (x0 - " + str( offset2 ) + ")"

    # connect them up for reactions
    moose.connect( p, 'nOut', vdot.x[0], 'input' )
    moose.connect( v, 'nOut', pdot.x[0], 'input' )
    moose.connect( vdot, 'valueOut', v, 'increment' )
    moose.connect( pdot, 'valueOut', p, 'increment' )

    # Create the output tables
    graphs = moose.Neutral( '/model/graphs' )
    pplot = moose.Table2 ( '/model/graphs/p' )
    vplot = moose.Table2 ( '/model/graphs/v' )

    # connect up the tables
    moose.connect( pplot, 'requestOut', p, 'getN' );
    moose.connect( vplot, 'requestOut', v, 'getN' );

def main():
<<<<<<< HEAD
    """
funcRateHarmonicOsc illustrates the use of function objects to
directly define the rates of change of pool concentration. This
example shows how to set up a simple harmonic oscillator system
of differential equations using the script. In normal use one would
prefer to use SBML.

The equations are ::

        p' = v - offset1
        v' = -k(p - offset2)

where the rates for Pools p and v are computed using Functions.
Note the use of offsets. This is because MOOSE chemical
systems cannot have negative concentrations.

The model is set up to run using default Exponential Euler
integration, and then using the GSL deterministic solver.

    """
=======

    """
    funcRateHarmonicOsc illustrates the use of function objects to
    directly define the rates of change of pool concentration. This
    example shows how to set up a simple harmonic oscillator system
    of differential equations using the script. In normal use one would
    prefer to use SBML.

    The equations are ::

            p' = v - offset1
            v' = -k(p - offset2)

    where the rates for Pools p and v are computed using Functions.
    Note the use of offsets. This is because MOOSE chemical
    systems cannot have negative concentrations.
    
    The model is set up to run using default Exponential Euler 
    integration, and then using the GSL deterministic solver.
    """
>>>>>>> 2eb5fa88
    makeModel()

    for i in range( 11, 18 ):
        moose.setClock( i, 0.01 )
    moose.setClock( 18, 0.1 )
    moose.reinit()
    moose.start( runtime ) # Run the model

    # Iterate through all plots, dump their contents to data.plot.
    for x in moose.wildcardFind( '/model/graphs/#' ):
        #x.xplot( 'scriptKineticModel.plot', x.name )
        t = numpy.arange( 0, x.vector.size, 1 ) * x.dt # sec
        pylab.plot( t, x.vector, label=x.name )
    pylab.suptitle( "Integration using ee" )
    pylab.legend()
    pylab.figure()
<<<<<<< HEAD
=======

>>>>>>> 2eb5fa88
    compt = moose.element( '/model/harmonic' )
    ksolve = moose.Ksolve( '/model/harmonic/ksolve' )
    stoich = moose.Stoich( '/model/harmonic/stoich' )
    stoich.compartment = compt
    stoich.ksolve = ksolve
    stoich.path = '/model/harmonic/##'
    for i in range( 11, 18 ):
        moose.setClock( i, 0.1 )
    moose.reinit()
    moose.start( runtime ) # Run the model

    for x in moose.wildcardFind( '/model/graphs/#' ):
<<<<<<< HEAD
        t = numpy.arange( 0, x.vector.size, 1 ) * x.dt # sec
        pylab.plot( t, x.vector, label=x.name )
=======
            t = numpy.arange( 0, x.vector.size, 1 ) * x.dt # sec
            pylab.plot( t, x.vector, label=x.name )
>>>>>>> 2eb5fa88
    pylab.suptitle( "Integration using gsl" )
    pylab.legend()
    pylab.show()

    quit()

# Run the 'main' if this script is executed standalone.
if __name__ == '__main__':
    main()<|MERGE_RESOLUTION|>--- conflicted
+++ resolved
@@ -45,28 +45,6 @@
     moose.connect( vplot, 'requestOut', v, 'getN' );
 
 def main():
-<<<<<<< HEAD
-    """
-funcRateHarmonicOsc illustrates the use of function objects to
-directly define the rates of change of pool concentration. This
-example shows how to set up a simple harmonic oscillator system
-of differential equations using the script. In normal use one would
-prefer to use SBML.
-
-The equations are ::
-
-        p' = v - offset1
-        v' = -k(p - offset2)
-
-where the rates for Pools p and v are computed using Functions.
-Note the use of offsets. This is because MOOSE chemical
-systems cannot have negative concentrations.
-
-The model is set up to run using default Exponential Euler
-integration, and then using the GSL deterministic solver.
-
-    """
-=======
 
     """
     funcRateHarmonicOsc illustrates the use of function objects to
@@ -87,7 +65,6 @@
     The model is set up to run using default Exponential Euler 
     integration, and then using the GSL deterministic solver.
     """
->>>>>>> 2eb5fa88
     makeModel()
 
     for i in range( 11, 18 ):
@@ -104,10 +81,7 @@
     pylab.suptitle( "Integration using ee" )
     pylab.legend()
     pylab.figure()
-<<<<<<< HEAD
-=======
 
->>>>>>> 2eb5fa88
     compt = moose.element( '/model/harmonic' )
     ksolve = moose.Ksolve( '/model/harmonic/ksolve' )
     stoich = moose.Stoich( '/model/harmonic/stoich' )
@@ -120,13 +94,8 @@
     moose.start( runtime ) # Run the model
 
     for x in moose.wildcardFind( '/model/graphs/#' ):
-<<<<<<< HEAD
-        t = numpy.arange( 0, x.vector.size, 1 ) * x.dt # sec
-        pylab.plot( t, x.vector, label=x.name )
-=======
             t = numpy.arange( 0, x.vector.size, 1 ) * x.dt # sec
             pylab.plot( t, x.vector, label=x.name )
->>>>>>> 2eb5fa88
     pylab.suptitle( "Integration using gsl" )
     pylab.legend()
     pylab.show()
