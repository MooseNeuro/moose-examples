--- conflicted
+++ resolved
@@ -14,16 +14,10 @@
 # Compatibility:
 #
 #
-<<<<<<< HEAD
-
-# Commentary:
-
-=======
 
 # Commentary:
 #
 #
->>>>>>> 41f5c8b8
 
 # Change log:
 #
@@ -103,16 +97,7 @@
                         , len(self.table.vector)
                         ))
 
-<<<<<<< HEAD
-def main():
-    """
-    Example of using multithreading to run a MOOSE simulation in
-    parallel with querying MOOSE objects involved. See the documentatin
-    of the classes to get an idea of this demo's function.
-    """
-=======
 if __name__ == '__main__':
->>>>>>> 41f5c8b8
     pg = moose.PulseGen('pg')
     pg.firstDelay = 10.0
     pg.firstLevel = 10.0
@@ -129,10 +114,5 @@
     tab.xplot('threading_demo.dat', 'pulsegen_output')
     print(('Ending threading_demo: final length of table', len(tab.vector)))
 
-<<<<<<< HEAD
-if __name__ == '__main__':
-    main()
-=======
->>>>>>> 41f5c8b8
 #
 # threading_demo.py ends here