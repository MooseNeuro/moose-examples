--- conflicted
+++ resolved
@@ -3,66 +3,13 @@
 # Date: Mon Jun 10 16:23:41 IST 2013
 import moose
 
-<<<<<<< HEAD
-def main():
-    """
-This snippet shows various ways of displaying scheduling
-information of moose model components.
-
-The `/clock/tick` ematrix has 10 elements, any of which can be setup
-by using the `moose.setClock(tickNo, dt)` function. This sets the
-interval between the ticking events for it to `dt` time.
-
-Individual model components can be assigned ticks by
-`moose.useClock(tickNo, targetPath, targetFinfo)`. Commonly used
-target finfo is `process`, which causes the function of the same name
-in the ematrix at target path to be called at each ticking event of
-tick `tickNo`. Thus displaying the neighbors of `process` finfo of an
-element will show the tick assigned to it.
-=======
 import moose
->>>>>>> 41f5c8b8
 
 def main():
     """
     This snippet shows various ways of displaying scheduling
     information of moose model components.
 
-<<<<<<< HEAD
-    """
-
-    comp = moose.Compartment('/comp')
-# Setup the ticks
-    moose.setClock(0, 1e-6)
-    moose.setClock(1, 1e-6)
-
-# Schedule the element.
-    moose.useClock(0, '/##[ISA=Compartment]', 'init')
-    moose.useClock(1, '/##[ISA=Compartment]', 'process')
-
-# List the ticks connected to an element.
-    print(('Ticks connected to `process` method of', comp.path))
-    for tick in comp.neighbors['process']:
-        print((' ->',tick.path))
-
-# Different ticks can be connected to different fields.
-    print(('Ticks connected to `init` method of', comp.path))
-    for tick in comp.neighbors['init']:
-        print((' ->',tick.path))
-
-# View the scheduled elements using the tick nos.
-    t = moose.element('/clock')
-    print('Elements on tick 0')
-    for e in t.neighbors['proc0']:
-        print((' ->', e.path))
-    print('Elements on tick 1')
-    for e in t.neighbors['proc1']:
-        print((' ->', e.path))
-
-    ch = moose.HHChannel('/comp/chan')
-    moose.useClock(1, ch.path, 'process')
-    print((ch.path, 'has been scheduled'))
-=======
     The `/clock/tick` ematrix has 10 elements, any of which can be setup
     by using the `moose.setClock(tickNo, dt)` function. This sets the
     interval between the ticking events for it to `dt` time.
@@ -104,23 +51,10 @@
     print('Elements on tick 0')
     for e in t.neighbors['proc0']:
         print((' ->', e.path))
->>>>>>> 41f5c8b8
     print('Elements on tick 1')
     for e in t.neighbors['proc1']:
         print((' ->', e.path))
 
-<<<<<<< HEAD
-# Go through elements by wildcard search and list the ticks connected.
-# This can be slow when the model is too big.
-    for el in moose.wildcardFind('/##[ISA=Compartment]'):
-        print(('Ticks connected to `process` method of', el.path))
-        for t in moose.element(el).neighbors['process']:
-            print((' ->', t.path))
-
-if __name__ == '__main__':
-    main()
-
-=======
     ch = moose.HHChannel('/comp/chan')
     moose.useClock(1, ch.path, 'process')
     print((ch.path, 'has been scheduled'))
@@ -137,5 +71,4 @@
 
 if __name__ == '__main__':
     main()
->>>>>>> 41f5c8b8
 # <codecell>