--- conflicted
+++ resolved
@@ -105,11 +105,7 @@
                    np.vstack((t, inject, vm)).transpose())
         msg = 'Saved data for %g A current pulse in %s' % (a, fname)
         config.logger.info(msg)
-<<<<<<< HEAD
-        print( msg)
-=======
         print(msg)
->>>>>>> 8a472050
         pylab.subplot(3,1,ii+1)
         pylab.title('%g nA' % (a*1e9))
         pylab.plot(t, vm, label='soma-Vm (mV)')
