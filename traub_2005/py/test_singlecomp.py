--- conflicted
+++ resolved
@@ -119,11 +119,7 @@
     ca = moose.copy(CaPool.prototype, compartment)[0]
     ca.B = phi / (np.pi * compartment.length * compartment.diameter)
     ca.tau = tau
-<<<<<<< HEAD
     print( ca.path, ca.B, ca.tau)
-=======
-    print((ca.path, ca.B, ca.tau))
->>>>>>> 8a472050
     for chan in moose.wildcardFind('%s/#[TYPE=HHChannel]' % (compartment.path)):
         if chan.name.startswith('KC') or chan.name.startswith('KAHP'):
             moose.connect(ca, 'concOut', chan, 'concen')
@@ -183,11 +179,7 @@
         moose.start(simtime)
         end = datetime.now()
         delta = end - start
-<<<<<<< HEAD
         print( 'Simulation of %g s finished in %g s' % (simtime, delta.seconds + delta.microseconds*1e-6))
-=======
-        print(('Simulation of %g s finished in %g s' % (simtime, delta.seconds + delta.microseconds*1e-6)))
->>>>>>> 8a472050
 
 
     def testDefault(self):
@@ -197,13 +189,8 @@
             nrndata = np.loadtxt('../nrn/data/singlecomp_Vm.dat')
             vm_axis.plot(nrndata[:,0], nrndata[:,1], label='Vm (mV) - nrn')
             ca_axis.plot(nrndata[:,0], nrndata[:,2], label='Ca (mM) - nrn')
-<<<<<<< HEAD
-        except IOError, e:
-            print( e)
-=======
         except IOError as e:
             print(e)
->>>>>>> 8a472050
         tseries = np.linspace(0, simtime, len(self.tables['Vm'].vector)) * 1e3
         # plotcount = len(channel_density) + 1
         # rows = int(np.sqrt(plotcount) + 0.5)
