# cell.py --- 
# 
# Filename: cell.py
# Description: 
# Author: Subhasis Ray
# Maintainer: 
# Created: Fri Mar  9 23:17:17 2012 (+0530)
# Version: 
# Last-Updated: Sat Aug  6 15:25:57 2016 (-0400)
#           By: subha
#     Update #: 694
# URL: 
# Keywords: 
# Compatibility: 
# 
# 

# Commentary: 
# 
# 
# 
# 

# Change log:
# 
# 2012-03-09 23:17:24 (+0530) Subha started porting the cell.py file
# from old moose to dh_branch.
# 

# Code:
from __future__ import print_function
import csv
import numpy as np
from collections import defaultdict
import moose
import config
from config import logger
import nachans
import kchans
import archan
import cachans
import capool
from channelinit import init_chanlib

channel_types = ['ar',
                 'cad',
                 'cal',
                 'cat',
                 'k2',
                 'ka',
                 'kahp',
                 'kc',
                 'kdr',
                 'km',
                 'naf',
                 'naf2',
                 'nap',
                 'napf']

channel_type_dict = {
    'cad': ['CaPool'],
    'km': ['KM'],
    'ar': ['AR'],
    'cal': ['CaL'],    
    'cat':['CaT', 'CaT_A'],
    'k2': ['K2'],    
    'ka': ['KA', 'KA_IB'],
    'kahp': ['KAHP', 'KAHP_DP','KAHP_SLOWER'],
    'kc': ['KC', 'KC_FAST'],
    'kdr': ['KDR', 'KDR_FS'],
    'nap':['NaP'],
    'naf': ['NaF', 'NaF_TCR'],
    'napf': ['NaPF', 'NaPF_SS','NaPF_TCR'],
    'naf2': ['NaF2', 'NaF2_nRT']}


def read_keyvals(filename):
    """Read the mapping between key value pairs from file.
    
    The file filename should have two columns:

    key value

    """
    ret = defaultdict(set)
    try:
        with(open(filename, 'r')) as level_file:
            for line in level_file:
                tokens = line.split()
                if not tokens:
                    continue
                if len(tokens) != 2:
<<<<<<< HEAD
                    print(filename, ' - Tokens: ', tokens, len(tokens))
=======
                    print((filename, ' - Tokens: ', tokens, len(tokens)))
>>>>>>> 8a472050
                    return None
                ret[tokens[1]].add(tokens[0])
    except IOError:
        config.logger.info('No such file %s' % (filename))
    return ret

def adjust_chanlib(cdict):
    """Update the revarsal potentials for channels. Set the initial X
    value for AR channel. Set the tau for Ca pool."""
    channel_dict = init_chanlib()
    for ch in list(channel_dict.values()):
        config.logger.info('adjusting properties of %s' % (ch.path))
        if isinstance(ch, kchans.KChannel):
            ch.Ek = cdict['EK']
        elif isinstance(ch, nachans.NaChannel):
            ch.Ek = cdict['ENa']
        elif isinstance(ch, cachans.CaChannel):
            ch.Ek = cdict['ECa']
        elif isinstance(ch, archan.AR):
            ch.Ek = cdict['EAR']
            if 'X_AR' in cdict:
                ch.X = cdict['X_AR']        
        elif isinstance(ch, moose.CaConc):
            ch.tau = cdict['TauCa']            
        if isinstance(ch, moose.HHChannel):
            config.logger.debug('%s.Ek = %g' % (ch.path, ch.Ek))

def read_prototype(celltype, cdict):
    """Read the cell prototype file for the specified class. The
    channel properties are updated using values in cdict."""
    filename = '%s/%s.p' % (config.modelSettings.protodir, celltype)
    logger.debug('Reading prototype file %s' % (filename))
    adjust_chanlib(cdict)
    cellpath = '%s/%s' % (config.modelSettings.libpath, celltype)
    if moose.exists(cellpath):
        return moose.element(cellpath)
    for handler in logger.handlers:
        handler.flush()
    proto = moose.loadModel(filename, cellpath)
    # If prototype files do not have absolute compartment positions,
    # set the compartment postions to origin. This will avoid
    # incorrect assignemnt of position when the x/y/z values in
    # prototype file is just to for setting the compartment length.
    if not config.modelSettings.morph_has_postion:
        for comp in moose.wildcardFind('%s/#[TYPE=Compartment]' % (proto.path)):
            comp.x = 0.0
            comp.y = 0.0
            comp.z = 0.0
    leveldict = read_keyvals('%s/%s.levels' % (config.modelSettings.protodir, celltype))
    depths = read_keyvals('%s/%s.depths' % (config.modelSettings.protodir, celltype))
    depthdict = {}
    for level, depthset in list(depths.items()):
        if len(depthset) != 1:
            raise Exception('Depth set must have only one entry.')
        depthdict[level] = depthset.pop()
    assign_depths(proto, depthdict, leveldict)
    config.logger.debug('Read %s with %d compartments' % (celltype, len(moose.wildcardFind('%s/#[TYPE=Compartment]' % (proto.path)))))
    return proto

def assign_depths(cell, depthdict, leveldict):
    """Assign depths to the compartments in the cell. The original
    model assigns sets of compartments to particular levels and a
    depth is specified for each level. This should not be required if
    we have the z value in prototype file.

    cell : (prototype) cell instance

    depth : dict mapping level no. to physical depth

    level : dict mapping level no. to compartment nos. belonging to
    that level.
    """
    if not depthdict:
        return
    for level, depth in list(depthdict.items()):
        z = float(depth)
        complist = leveldict[level]
        for comp_number in complist:
            comp = moose.element('%s/comp_%s' % (cell.path, comp_number))
            comp.z = z

            
class CellMeta(type):
    def __new__(cls, name, bases, cdict):
        if name != 'CellBase':
            proto = read_prototype(name, cdict)            
            annotation = None
            if 'annotation' in cdict:
                annotation = cdict['annotation']
            else:
                for base in bases:
                    if hasattr(base, 'annotation'):
                        annotation = base.annotation
                        break
            if annotation is not None:
                info = moose.Annotator('%s/info' % (proto.path))
                info.notes = '\n'.join('"%s": "%s"' % kv for kv in list(annotation.items()))
            if 'soma_tauCa' in cdict:
                moose.element(proto.path + '/comp_1/CaPool').tau = cdict['soma_tauCa']
            cdict['prototype'] = proto
        return type.__new__(cls, name, bases, cdict)

    
class CellBase(moose.Neuron, metaclass=CellMeta):
    annotation = {'cno': 'cno_0000020'}
    def __init__(self, path):
        if not moose.exists(path):
            path_tokens = path.rpartition('/')
            moose.copy(self.prototype, path_tokens[0], path_tokens[-1])
        moose.Neutral.__init__(self, path)
        self.solver = moose.HSolve('{}/solver'.format(path, 'solver'))
        self.solver.target = path
        self.solver.dt = config.simulationSettings.simulationDt
        
    def comp(self, number):
        path = '%s/comp_%d' % (self.path, number)
        return moose.element(path)

    @property
    def soma(self):
        return self.comp(1)

    @property
    def presynaptic(self):
        """Presynaptic compartment. Each subclass should define
        _presynaptic as the index of this compartment."""
        return self.comp(self.__class__._presynaptic)

    def dump_cell(self, file_path):
        """Dump the cell information compartment by compartment for
        comparison with NEURON in csv format. All parameters are
        converted to SI units."""
        with open(file_path, 'w') as dump_file:
            fieldnames = ["comp", "len", "dia", "sarea", "xarea", "Em", "Cm","Rm","Ra"]
            for chtype in channel_types:
                if chtype != 'cad':
                    fieldnames += ['e_' + chtype, 'gbar_' + chtype]
                else:
                    fieldnames += ['tau_' + chtype, 'beta_' + chtype]
            # print fieldnames
            writer = csv.DictWriter(dump_file, fieldnames=fieldnames, delimiter=',')
            writer.writeheader()
            comps = moose.wildcardFind('%s/##[TYPE=Compartment]' % (self.path))
            comps = sorted(comps, key=lambda x: int(x.name[0].rpartition('_')[-1]))            
            for comp_e in comps:
                comp = moose.element(comp_e)
                row = {}
                row['comp'] = comp.name
                row['len'] = comp.length
                row['dia'] = comp.diameter
                row['sarea'] = comp.length * comp.diameter * np.pi
                row['xarea'] = comp.diameter * comp.diameter * np.pi/4
                row['Em'] = comp.Em
                row['Cm'] = comp.Cm
                row['Rm'] = comp.Rm
                row['Ra'] = comp.Ra
                if moose.exists(comp.path + '/CaPool'):
                    ca_pool = moose.CaConc(comp.path + '/CaPool')
                for chtype in channel_types:
                    found = False
                    for chname in channel_type_dict[chtype]:
                        chpath = comp.path + '/' + chname
                        if moose.exists(chpath):
                            found = True
                            channel = moose.element(chpath)
                            if channel.className == 'HHChannel':
                                row['e_'+chtype] = channel.Ek
                                row['gbar_'+chtype] = channel.Gbar                        
                            elif channel.className == 'CaConc':
                                row['tau_cad'] = channel.tau
                                row['beta_cad'] = channel.B
                            break
                    if not found:
                        if chtype != 'cad':
                            row['e_'+chtype] = 0.0
                            row['gbar_'+chtype] = 0.0
                        else:
                            row['tau_cad'] = 0.0
                            row['beta_cad'] = 0.0
                writer.writerow(row)


class SupPyrRS(CellBase):
    _presynaptic = 72
    ENa = 50e-3
    EK = -95e-3
    ECa = 125e-3
    EAR = -35e-3
    EGABA = -81e-3
    TauCa = 20e-3
    soma_tauCa  = 100e-3

    def __init__(self, path):
        CellBase.__init__(self, path)

    
class SupPyrFRB(CellBase):
    _presynaptic = 72
    ENa = 50e-3
    EK = -95e-3
    EAR = -35e-3
    ECa = 125e-3
    EGABA = -81e-3
    TauCa = 20e-3    
    soma_tauCa = 100e-3

    def __init__(self, path):
        CellBase.__init__(self, path)

    
class SupLTS(CellBase):
    _presynaptic = 59
    ENa = 50e-3
    EK = -100e-3
    ECa = 125e-3
    EAR = -40e-3 # dummy to set things back to original
    EGABA = -75e-3 # Sanchez-Vives et al. 1997 
    TauCa = 20e-3
    X_AR = 0.25
    soma_tauCa = 50e-3

    def __init__(self, path):
        CellBase.__init__(self, path)
    

class SupAxoaxonic(CellBase):
    _presynaptic = 59
    ENa = 50e-3
    EK = -100e-3
    ECa = 125e-3
    EAR = -40e-3
    EGABA = -75e-3
    X_AR = 0.0
    TauCa = 20e-3
    soma_tauCa = 50e-3

    def __init__(self, path):
        CellBase.__init__(self, path)


class SupBasket(CellBase):
    _presynaptic = 59
    ENa = 50e-3
    EK = -100e-3
    EAR = -40e-3
    ECa = 125e-3
    EGABA = -75e-3 # Sanchez-Vives et al. 1997 
    TauCa = 20e-3
    X_AR = 0.0
    soma_tauCa = 50e-3

    def __init__(self, path):
        CellBase.__init__(self, path)

    
class SpinyStellate(CellBase):
    """Spiny-stellate cells of layer 4."""
    _presynaptic = 57
    ENa = 50e-3
    EK = -100e-3
    EAR = -40e-3
    ECa = 125e-3
    EGABA = -75e-3
    TauCa = 20e-3
    X_AR = 0.0
    soma_tauCa = 50e-3

    def __init__(self, path):
        CellBase.__init__(self, path)

    
class NontuftedRS(CellBase):
    _presynaptic = 48
    ENa = 50e-3
    EK = -95e-3
    EAR = -35e-3
    ECa = 125e-3
    EGABA = -75e-3 # Sanchez-Vives et al. 1997 
    TauCa = 20e-3
    X_AR = 0.25
    soma_tauCa = 100e-3

    def __init__(self, path):
        CellBase.__init__(self, path)


class TuftedIB(CellBase):    
    _presynaptic = 60
    ENa = 50e-3
    EK = -95e-3
    EAR = -35e-3
    ECa = 125e-3
    EGABA = -75e-3 # Sanchez-Vives et al. 1997 
    TauCa = 1e-3/0.075
    X_AR = 0.25
    soma_tauCa = 100e-3

    def __init__(self, path):
        CellBase.__init__(self, path)
    
    # for compartments in level 2, i.e. comp_2, 5, 6 have tauCa = 1e-3/0.02        
    @classmethod
    def post_init(cls):
        moose.element(cls.prototype.path + '/comp_2/CaPool').tau = 1e-3/0.02
        moose.element(cls.prototype.path + '/comp_5/CaPool').tau = 1e-3/0.02
        moose.element(cls.prototype.path + '/comp_6/CaPool').tau = 1e-3/0.02


TuftedIB.post_init()


class TuftedRS(CellBase):
    _presynaptic = 60
    ENa = 50e-3
    EK = -95e-3
    EAR = -35e-3
    ECa = 125e-3
    EGABA = -75e-3 # Sanchez-Vives et al. 1997 
    TauCa = 1e-3/0.075
    X_AR = 0.25
    soma_tauCa = 100e-3

    def __init__(self, path):
        CellBase.__init__(self, path)
    
    @classmethod
    def post_init(cls):
        moose.element(cls.prototype.path + '/comp_2/CaPool').tau = 1e-3/0.02
        moose.element(cls.prototype.path + '/comp_5/CaPool').tau = 1e-3/0.02
        moose.element(cls.prototype.path + '/comp_6/CaPool').tau = 1e-3/0.02

TuftedRS.post_init()


class DeepLTS(CellBase):
    _presynaptic = 59
    ENa = 50e-3
    EK = -100e-3
    EAR = -40e-3
    ECa = 125e-3
    EGABA = -75e-3 # Sanchez-Vives et al. 1997 
    TauCa = 20e-3
    X_AR = 0.25
    soma_tauCa = 50e-3

    def __init__(self, path):
        CellBase.__init__(self, path)


class DeepAxoaxonic(CellBase):
    _presynaptic = 59
    ENa = 50e-3
    EK = -100e-3
    ECa = 125e-3
    EAR = -40e-3
    EGABA = -75e-3
    X_AR = 0.0
    TauCa = 20e-3
    soma_tauCa = 50e-3

    def __init__(self, path):
        CellBase.__init__(self, path)

    
class DeepBasket(CellBase):
    _presynaptic = 59
    ENa = 50e-3
    EK = -100e-3
    EAR = -40e-3
    ECa = 125e-3
    EGABA = -75e-3 # Sanchez-Vives et al. 1997 
    TauCa = 20e-3
    X_AR = 0.25
    soma_tauCa = 50e-3

    def __init__(self, path):
        CellBase.__init__(self, path)

    
class TCR(CellBase):
    _presynaptic = 135
    ENa = 50e-3
    EK = -95e-3
    EAR = -35e-3
    ECa = 125e-3
    EGABA = -81e-3
    TauCa = 20e-3
    X_AR = 0.25
    soma_tauCa = 50e-3

    def __init__(self, path):
        CellBase.__init__(self, path)


class nRT(CellBase):
    _presynaptic = 59
    ENa = 50e-3
    EK = -100e-3
    EAR = -40e-3
    ECa = 125e-3
    EGABA = -75e-3 # Sanchez-Vives et al. 1997 
    TauCa = 20e-3
    X_AR = 0.0
    soma_tauCa = 50e-3

    def __init__(self, path):
        CellBase.__init__(self, path)


_cellprototypes = {}

def init_prototypes():
    global _cellprototypes
    if _cellprototypes:
        return _cellprototypes
    _cellprototypes = {
        'SupPyrRS': SupPyrRS(SupPyrRS.prototype.path),
        'SupPyrFRB': SupPyrFRB(SupPyrFRB.prototype.path),
        'SupLTS': SupLTS(SupLTS.prototype.path),
        'SupAxoaxonic': SupAxoaxonic(SupAxoaxonic.prototype.path),
        'SupBasket': SupBasket(SupBasket.prototype.path),
        'SpinyStellate': SpinyStellate(SpinyStellate.prototype.path),
        'NontuftedRS': NontuftedRS(NontuftedRS.prototype.path),
        'TuftedIB': TuftedIB(TuftedIB.prototype.path),
        'TuftedRS': TuftedRS(TuftedRS.prototype.path),
        'DeepLTS':  DeepLTS(DeepLTS.prototype.path),
        'DeepAxoaxonic': DeepAxoaxonic(DeepAxoaxonic.prototype.path),
        'DeepBasket': DeepBasket(DeepBasket.prototype.path),
        'TCR': TCR(TCR.prototype.path),
        'nRT': nRT(nRT.prototype.path),
    }
    return _cellprototypes


# 
# cells.py ends here<|MERGE_RESOLUTION|>--- conflicted
+++ resolved
@@ -90,11 +90,7 @@
                 if not tokens:
                     continue
                 if len(tokens) != 2:
-<<<<<<< HEAD
                     print(filename, ' - Tokens: ', tokens, len(tokens))
-=======
-                    print((filename, ' - Tokens: ', tokens, len(tokens)))
->>>>>>> 8a472050
                     return None
                 ret[tokens[1]].add(tokens[0])
     except IOError:
