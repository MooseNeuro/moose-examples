--- conflicted
+++ resolved
@@ -57,11 +57,7 @@
                 if not tokens:
                     continue
                 if len(tokens) != 2:
-<<<<<<< HEAD
                     print(filename, ' - Tokens: ', tokens, len(tokens))
-=======
-                    print((filename, ' - Tokens: ', tokens, len(tokens)))
->>>>>>> 8a472050
                     return None
                 ret[tokens[1]].add(tokens[0])
     except IOError:
@@ -238,11 +234,7 @@
     clock = moose.element('/clock')
     while clock.currentTime < simtime:
         moose.start(steplength)
-<<<<<<< HEAD
         print('Current simulation time:', clock.currentTime)
-=======
-        print(('Current simulation time:', clock.currentTime))
->>>>>>> 8a472050
         time.sleep(0.05)
 
 pulsearray = [[.05, 100e-3, 0.9e-9],
