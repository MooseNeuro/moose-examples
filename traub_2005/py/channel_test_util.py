# channel_test_util.py
# 
# Filename: channel_test_util.py
# Description: 
# Author: Subhasis Ray
# Maintainer: 
# Created: Wed May 30 23:51:58 2012 (+0530)
# Version: 
# Last-Updated: Sat Aug  6 15:26:45 2016 (-0400)
#           By: subha
#     Update #: 125
# URL: 
# Keywords: 
# Compatibility: 
# 
# 

# Commentary: 
# 
# Utility functions for testing single channel models
# 
# 

# Change log:
# 
# 
# 

# Code:
from __future__ import print_function

import uuid
import unittest
import numpy as np
import moose
import channelbase
import testutils

def run_single_channel(channelname, Gbar, simtime, simdt=testutils.SIMDT, plotdt=testutils.PLOTDT):
    testId = uuid.uuid4().int
    container = moose.Neutral('test%d' % (testId))
    model_container = moose.Neutral('%s/model' % (container.path))
    data_container = moose.Neutral('%s/data' % (container.path))
    params = testutils.setup_single_compartment(
        model_container, data_container,
        channelbase.prototypes[channelname],
        Gbar)
    vm_data = params['Vm']
    gk_data = params['Gk']
    ik_data = params['Ik']
    testutils.setup_clocks(simdt, plotdt)
    testutils.assign_clocks(model_container, data_container)
    moose.reinit()
<<<<<<< HEAD
    print('Starting simulation', testId, 'for', simtime, 's')
=======
    print(('Starting simulation', testId, 'for', simtime, 's'))
>>>>>>> 8a472050
    moose.start(simtime)
    print('Finished simulation')
    vm_file = 'data/%s_Vm.dat' % (channelname)
    gk_file = 'data/%s_Gk.dat' % (channelname)
    ik_file = 'data/%s_Ik.dat' % (channelname)
<<<<<<< HEAD
    tseries = np.array(range(len(vm_data.vector))) * simdt
    print('Vm:', len(vm_data.vector), 'Gk', len(gk_data.vector), 'Ik', len(ik_data.vector))
    data = np.c_[tseries, vm_data.vector]
    np.savetxt(vm_file, data)
    print('Saved Vm in', vm_file)
    print(len(gk_data.vector), len(vm_data.vector))
    data = np.c_[tseries, gk_data.vector]
    np.savetxt(gk_file, data)
    print('Saved Gk in', gk_file)
    data = np.c_[tseries, ik_data.vector]
    np.savetxt(ik_file, data)
    print('Saved Gk in', ik_file)
=======
    tseries = np.array(list(range(len(vm_data.vector)))) * simdt
    print(('Vm:', len(vm_data.vector), 'Gk', len(gk_data.vector), 'Ik', len(ik_data.vector)))
    data = np.c_[tseries, vm_data.vector]
    np.savetxt(vm_file, data)
    print(('Saved Vm in', vm_file))
    print((len(gk_data.vector), len(vm_data.vector)))
    data = np.c_[tseries, gk_data.vector]
    np.savetxt(gk_file, data)
    print(('Saved Gk in', gk_file))
    data = np.c_[tseries, ik_data.vector]
    np.savetxt(ik_file, data)
    print(('Saved Gk in', ik_file))
>>>>>>> 8a472050
    return params

def compare_channel_data(series, channelname, param, simulator, x_range=None, plot=False):
    if simulator == 'moose':
        ref_file = 'testdata/%s_%s.dat.gz' % (channelname, param)
    elif simulator == 'neuron':
        ref_file = '../nrn/data/%s_%s.dat.gz' % (channelname, param)
    else:
        raise ValueError('Unrecognised simulator: %s' % (simulator))
    try:
        ref_series = np.loadtxt(ref_file)
<<<<<<< HEAD
    except IOError, e:
=======
    except IOError as e:
>>>>>>> 8a472050
        print(e)
        return -1.0
    if plot:
        plt.figure()
        plt.title(channelname)
    return testutils.compare_data_arrays(ref_series, series, relative='meany', x_range=x_range, plot=plot)

class ChannelTestBase(unittest.TestCase):
    def __init__(self, *args, **kwargs):
        unittest.TestCase.__init__(self, *args, **kwargs)

# 
# channel_test_util.py ends here<|MERGE_RESOLUTION|>--- conflicted
+++ resolved
@@ -51,30 +51,12 @@
     testutils.setup_clocks(simdt, plotdt)
     testutils.assign_clocks(model_container, data_container)
     moose.reinit()
-<<<<<<< HEAD
     print('Starting simulation', testId, 'for', simtime, 's')
-=======
-    print(('Starting simulation', testId, 'for', simtime, 's'))
->>>>>>> 8a472050
     moose.start(simtime)
     print('Finished simulation')
     vm_file = 'data/%s_Vm.dat' % (channelname)
     gk_file = 'data/%s_Gk.dat' % (channelname)
     ik_file = 'data/%s_Ik.dat' % (channelname)
-<<<<<<< HEAD
-    tseries = np.array(range(len(vm_data.vector))) * simdt
-    print('Vm:', len(vm_data.vector), 'Gk', len(gk_data.vector), 'Ik', len(ik_data.vector))
-    data = np.c_[tseries, vm_data.vector]
-    np.savetxt(vm_file, data)
-    print('Saved Vm in', vm_file)
-    print(len(gk_data.vector), len(vm_data.vector))
-    data = np.c_[tseries, gk_data.vector]
-    np.savetxt(gk_file, data)
-    print('Saved Gk in', gk_file)
-    data = np.c_[tseries, ik_data.vector]
-    np.savetxt(ik_file, data)
-    print('Saved Gk in', ik_file)
-=======
     tseries = np.array(list(range(len(vm_data.vector)))) * simdt
     print(('Vm:', len(vm_data.vector), 'Gk', len(gk_data.vector), 'Ik', len(ik_data.vector)))
     data = np.c_[tseries, vm_data.vector]
@@ -86,8 +68,7 @@
     print(('Saved Gk in', gk_file))
     data = np.c_[tseries, ik_data.vector]
     np.savetxt(ik_file, data)
-    print(('Saved Gk in', ik_file))
->>>>>>> 8a472050
+    print('Saved Gk in', ik_file)
     return params
 
 def compare_channel_data(series, channelname, param, simulator, x_range=None, plot=False):
@@ -99,11 +80,7 @@
         raise ValueError('Unrecognised simulator: %s' % (simulator))
     try:
         ref_series = np.loadtxt(ref_file)
-<<<<<<< HEAD
-    except IOError, e:
-=======
     except IOError as e:
->>>>>>> 8a472050
         print(e)
         return -1.0
     if plot:
